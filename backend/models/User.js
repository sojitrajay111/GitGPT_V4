<<<<<<< HEAD
const mongoose = require("mongoose");
const bcrypt = require("bcryptjs");

const userSchema = new mongoose.Schema(
  {
    username: { type: String, required: true, unique: true, trim: true },
    email: {
      type: String,
      required: true,
      unique: true,
      match: [
        /^(([^<>()[\]\\.,;:\s@"]+(\.[^<>()[\]\\.,;:\s@"]+)*)|(".+"))@((\[[0-9]{1,3}\.[0-9]{1,3}\.[0-9]{1,3}\.[0-9]{1,3}\])|(([a-zA-Z\-0-9]+\.)+[a-zA-Z]{2,}))$/,
        "Please enter a valid email",
      ],
    },
    password: { type: String, required: false }, // Password is not required initially for invited users
    role: {
      type: String,
      enum: ["manager", "developer"],
      default: "developer",
    },
    status: {
      type: String,
      enum: ["Pending", "Active", "Inactive"], // Simplified statuses: Pending (initial invite), Active (password set), Inactive (disabled)
      default: "Pending", // New users default to 'Pending'
    },
    isAuthenticatedToGithub: {
      type: Boolean,
      default: false,
    },
    verificationToken: String, // Field to store the JWT for email verification
    verificationTokenExpires: Date, // Field for token expiry
    passwordResetToken: String, // Field for a password reset token
    passwordResetExpires: Date, // Field for password reset token expiry
    // New fields for developers:
    managerId: { // The ID of the manager who added this developer
      type: mongoose.Schema.Types.ObjectId,
      ref: 'User', // Reference to the User model itself
      required: function() { return this.role === 'developer'; }, // Required only if role is 'developer'
      default: null, // Default to null for non-developers or if not set
    },
    companyId: { // The ID of the company the developer belongs to
      type: mongoose.Schema.Types.ObjectId,
      ref: 'Company', // Reference to the Company model
      required: function() { return this.role === 'developer'; }, // Required only if role is 'developer'
      default: null, // Default to null for non-developers or if not set
    },
    // Optional job role for developers (e.g., Senior Developer, Analyst, etc.)
    jobRole: {
      type: String,
      default: '',
    },
    // Timestamp for the user's last successful login
    lastLogin: {
      type: Date,
      default: null, // Default to null if never logged in
    },
  },
  {
    timestamps: true, // Adds createdAt and updatedAt timestamps
  }
);

// Add method to check password
userSchema.methods.comparePassword = async function (candidatePassword) {
  return bcrypt.compare(candidatePassword, this.password);
};

// Add method to update password (useful for direct password changes or reset flows)
userSchema.methods.updatePassword = async function (newPassword) {
  const salt = await bcrypt.genSalt(10);
  this.password = await bcrypt.hash(newPassword, salt);
  return this.save();
};

// Use mongoose.models.User to prevent OverwriteModelError
const User = mongoose.models.User || mongoose.model("User", userSchema);
=======
const mongoose = require("mongoose");
const bcrypt = require("bcryptjs");

const userSchema = new mongoose.Schema(
  {
    username: { type: String, required: true, unique: true, trim: true },
    email: {
      type: String,
      required: true,
      unique: true,
      match: [
        /^(([^<>()[\]\\.,;:\s@"]+(\.[^<>()[\]\\.,;:\s@"]+)*)|(".+"))@((\[[0-9]{1,3}\.[0-9]{1,3}\.[0-9]{1,3}\.[0-9]{1,3}\])|(([a-zA-Z\-0-9]+\.)+[a-zA-Z]{2,}))$/,
        "Please enter a valid email",
      ],
    },
    password: { type: String, required: false }, // Password is not required initially for invited users
    role: {
      type: String,
      enum: ["manager", "developer"],
      default: "developer",
    },
    status: {
      type: String,
      enum: ["Pending", "Active", "Inactive"], // Simplified statuses: Pending (initial invite), Active (password set), Inactive (disabled)
      default: "Pending", // New users default to 'Pending'
    },
    isAuthenticatedToGithub: {
      type: Boolean,
      default: false,
    },
    verificationToken: String, // Field to store the JWT for email verification
    verificationTokenExpires: Date, // Field for token expiry
    passwordResetToken: String, // Field for a password reset token
    passwordResetExpires: Date, // Field for password reset token expiry
    // New fields for developers:
    managerId: { // The ID of the manager who added this developer
      type: mongoose.Schema.Types.ObjectId,
      ref: 'User', // Reference to the User model itself
      required: function() { return this.role === 'developer'; }, // Required only if role is 'developer'
      default: null, // Default to null for non-developers or if not set
    },
    companyId: { // The ID of the company the developer belongs to
      type: mongoose.Schema.Types.ObjectId,
      ref: 'Company', // Reference to the Company model
      required: function() { return this.role === 'developer'; }, // Required only if role is 'developer'
      default: null, // Default to null for non-developers or if not set
    },
  },
  {
    timestamps: true, // Adds createdAt and updatedAt timestamps
  }
);

// Add method to check password
userSchema.methods.comparePassword = async function (candidatePassword) {
  return bcrypt.compare(candidatePassword, this.password);
};

// Add method to update password (useful for direct password changes or reset flows)
userSchema.methods.updatePassword = async function (newPassword) {
  const salt = await bcrypt.genSalt(10);
  this.password = await bcrypt.hash(newPassword, salt);
  return this.save();
};

// Use mongoose.models.User to prevent OverwriteModelError
const User = mongoose.models.User || mongoose.model("User", userSchema);
>>>>>>> ffb2f7a8
module.exports = User;<|MERGE_RESOLUTION|>--- conflicted
+++ resolved
@@ -1,148 +1,84 @@
-<<<<<<< HEAD
-const mongoose = require("mongoose");
-const bcrypt = require("bcryptjs");
-
-const userSchema = new mongoose.Schema(
-  {
-    username: { type: String, required: true, unique: true, trim: true },
-    email: {
-      type: String,
-      required: true,
-      unique: true,
-      match: [
-        /^(([^<>()[\]\\.,;:\s@"]+(\.[^<>()[\]\\.,;:\s@"]+)*)|(".+"))@((\[[0-9]{1,3}\.[0-9]{1,3}\.[0-9]{1,3}\.[0-9]{1,3}\])|(([a-zA-Z\-0-9]+\.)+[a-zA-Z]{2,}))$/,
-        "Please enter a valid email",
-      ],
-    },
-    password: { type: String, required: false }, // Password is not required initially for invited users
-    role: {
-      type: String,
-      enum: ["manager", "developer"],
-      default: "developer",
-    },
-    status: {
-      type: String,
-      enum: ["Pending", "Active", "Inactive"], // Simplified statuses: Pending (initial invite), Active (password set), Inactive (disabled)
-      default: "Pending", // New users default to 'Pending'
-    },
-    isAuthenticatedToGithub: {
-      type: Boolean,
-      default: false,
-    },
-    verificationToken: String, // Field to store the JWT for email verification
-    verificationTokenExpires: Date, // Field for token expiry
-    passwordResetToken: String, // Field for a password reset token
-    passwordResetExpires: Date, // Field for password reset token expiry
-    // New fields for developers:
-    managerId: { // The ID of the manager who added this developer
-      type: mongoose.Schema.Types.ObjectId,
-      ref: 'User', // Reference to the User model itself
-      required: function() { return this.role === 'developer'; }, // Required only if role is 'developer'
-      default: null, // Default to null for non-developers or if not set
-    },
-    companyId: { // The ID of the company the developer belongs to
-      type: mongoose.Schema.Types.ObjectId,
-      ref: 'Company', // Reference to the Company model
-      required: function() { return this.role === 'developer'; }, // Required only if role is 'developer'
-      default: null, // Default to null for non-developers or if not set
-    },
-    // Optional job role for developers (e.g., Senior Developer, Analyst, etc.)
-    jobRole: {
-      type: String,
-      default: '',
-    },
-    // Timestamp for the user's last successful login
-    lastLogin: {
-      type: Date,
-      default: null, // Default to null if never logged in
-    },
-  },
-  {
-    timestamps: true, // Adds createdAt and updatedAt timestamps
-  }
-);
-
-// Add method to check password
-userSchema.methods.comparePassword = async function (candidatePassword) {
-  return bcrypt.compare(candidatePassword, this.password);
-};
-
-// Add method to update password (useful for direct password changes or reset flows)
-userSchema.methods.updatePassword = async function (newPassword) {
-  const salt = await bcrypt.genSalt(10);
-  this.password = await bcrypt.hash(newPassword, salt);
-  return this.save();
-};
-
-// Use mongoose.models.User to prevent OverwriteModelError
-const User = mongoose.models.User || mongoose.model("User", userSchema);
-=======
-const mongoose = require("mongoose");
-const bcrypt = require("bcryptjs");
-
-const userSchema = new mongoose.Schema(
-  {
-    username: { type: String, required: true, unique: true, trim: true },
-    email: {
-      type: String,
-      required: true,
-      unique: true,
-      match: [
-        /^(([^<>()[\]\\.,;:\s@"]+(\.[^<>()[\]\\.,;:\s@"]+)*)|(".+"))@((\[[0-9]{1,3}\.[0-9]{1,3}\.[0-9]{1,3}\.[0-9]{1,3}\])|(([a-zA-Z\-0-9]+\.)+[a-zA-Z]{2,}))$/,
-        "Please enter a valid email",
-      ],
-    },
-    password: { type: String, required: false }, // Password is not required initially for invited users
-    role: {
-      type: String,
-      enum: ["manager", "developer"],
-      default: "developer",
-    },
-    status: {
-      type: String,
-      enum: ["Pending", "Active", "Inactive"], // Simplified statuses: Pending (initial invite), Active (password set), Inactive (disabled)
-      default: "Pending", // New users default to 'Pending'
-    },
-    isAuthenticatedToGithub: {
-      type: Boolean,
-      default: false,
-    },
-    verificationToken: String, // Field to store the JWT for email verification
-    verificationTokenExpires: Date, // Field for token expiry
-    passwordResetToken: String, // Field for a password reset token
-    passwordResetExpires: Date, // Field for password reset token expiry
-    // New fields for developers:
-    managerId: { // The ID of the manager who added this developer
-      type: mongoose.Schema.Types.ObjectId,
-      ref: 'User', // Reference to the User model itself
-      required: function() { return this.role === 'developer'; }, // Required only if role is 'developer'
-      default: null, // Default to null for non-developers or if not set
-    },
-    companyId: { // The ID of the company the developer belongs to
-      type: mongoose.Schema.Types.ObjectId,
-      ref: 'Company', // Reference to the Company model
-      required: function() { return this.role === 'developer'; }, // Required only if role is 'developer'
-      default: null, // Default to null for non-developers or if not set
-    },
-  },
-  {
-    timestamps: true, // Adds createdAt and updatedAt timestamps
-  }
-);
-
-// Add method to check password
-userSchema.methods.comparePassword = async function (candidatePassword) {
-  return bcrypt.compare(candidatePassword, this.password);
-};
-
-// Add method to update password (useful for direct password changes or reset flows)
-userSchema.methods.updatePassword = async function (newPassword) {
-  const salt = await bcrypt.genSalt(10);
-  this.password = await bcrypt.hash(newPassword, salt);
-  return this.save();
-};
-
-// Use mongoose.models.User to prevent OverwriteModelError
-const User = mongoose.models.User || mongoose.model("User", userSchema);
->>>>>>> ffb2f7a8
-module.exports = User;+const mongoose = require("mongoose");
+const bcrypt = require("bcryptjs");
+
+const userSchema = new mongoose.Schema(
+  {
+    username: { type: String, required: true, unique: true, trim: true },
+    email: {
+      type: String,
+      required: true,
+      unique: true,
+      match: [
+        /^(([^<>()[\]\\.,;:\s@"]+(\.[^<>()[\]\\.,;:\s@"]+)*)|(".+"))@((\[[0-9]{1,3}\.[0-9]{1,3}\.[0-9]{1,3}\.[0-9]{1,3}\])|(([a-zA-Z\-0-9]+\.)+[a-zA-Z]{2,}))$/,
+        "Please enter a valid email",
+      ],
+    },
+    password: { type: String, required: false }, // Password is not required initially for invited users
+    role: {
+      type: String,
+      enum: ["manager", "developer"],
+      default: "developer",
+    },
+    status: {
+      type: String,
+      enum: ["Pending", "Active", "Inactive"], // Simplified statuses: Pending (initial invite), Active (password set), Inactive (disabled)
+      default: "Pending", // New users default to 'Pending'
+    },
+    isAuthenticatedToGithub: {
+      type: Boolean,
+      default: false,
+    },
+    verificationToken: String, // Field to store the JWT for email verification
+    verificationTokenExpires: Date, // Field for token expiry
+    passwordResetToken: String, // Field for a password reset token
+    passwordResetExpires: Date, // Field for password reset token expiry
+    // New fields for developers:
+    managerId: {
+      // The ID of the manager who added this developer
+      type: mongoose.Schema.Types.ObjectId,
+      ref: "User", // Reference to the User model itself
+      required: function () {
+        return this.role === "developer";
+      }, // Required only if role is 'developer'
+      default: null, // Default to null for non-developers or if not set
+    },
+    companyId: {
+      // The ID of the company the developer belongs to
+      type: mongoose.Schema.Types.ObjectId,
+      ref: "Company", // Reference to the Company model
+      required: function () {
+        return this.role === "developer";
+      }, // Required only if role is 'developer'
+      default: null, // Default to null for non-developers or if not set
+    },
+    // Optional job role for developers (e.g., Senior Developer, Analyst, etc.)
+    jobRole: {
+      type: String,
+      default: "",
+    },
+    // Timestamp for the user's last successful login
+    lastLogin: {
+      type: Date,
+      default: null, // Default to null if never logged in
+    },
+  },
+  {
+    timestamps: true, // Adds createdAt and updatedAt timestamps
+  }
+);
+
+// Add method to check password
+userSchema.methods.comparePassword = async function (candidatePassword) {
+  return bcrypt.compare(candidatePassword, this.password);
+};
+
+// Add method to update password (useful for direct password changes or reset flows)
+userSchema.methods.updatePassword = async function (newPassword) {
+  const salt = await bcrypt.genSalt(10);
+  this.password = await bcrypt.hash(newPassword, salt);
+  return this.save();
+};
+
+// Use mongoose.models.User to prevent OverwriteModelError
+const User = mongoose.models.User || mongoose.model("User", userSchema);
+module.exports = User;