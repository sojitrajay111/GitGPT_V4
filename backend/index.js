--- conflicted
+++ resolved
@@ -18,11 +18,9 @@
 app.use(express.json());
 app.use(
   cors({
-<<<<<<< HEAD
+
     origin: process.env.NEXT_FRONTEND_URL,
-=======
-    origin: "https://git-gpt-v2.vercel.app",
->>>>>>> d1e2f9c7
+
     credentials: true,
   })
 );
