--- conflicted
+++ resolved
@@ -1,137 +1,136 @@
-// routes/githubRoutes.js
-const express = require("express");
-const router = express.Router();
-const {
-  authenticateGitHub,
-  getGitHubStatus,
-  disconnectGitHub,
-  getGitHubData, // Legacy
-  checkGitHubAuthStatus, // Legacy
-  getUserGithubRepos,
-  searchGithubUsers,
-  addCollaborator,
-  deleteCollaborator, // Make sure this is the one you intend if you have multiple
-  updateCollaboratorPermissions,
-  handleGitHubWebhook,
-  // Using the new/updated controller function names for clarity and consistency
-  createBranch, // This will map to createNewBranch from controller
-  getRepoBranches, // This will map to listRepoBranches from controller
-  deleteExistingBranch,
-  listPullRequests,
-  createNewPullRequest,
-  updateExistingPullRequest,
-  getUserAndGithubData,
-  getCollaboratorsByProjectId, // Added this to imports as it's used in a route
-  deleteGithubRepo, // New: Import deleteGithubRepo
-  getGitHubDetails, // New: Import getGitHubDetails
-  addOrUpdateGitHubDetails, // New: Import addOrUpdateGitHubDetails
-  deleteGitHubDetails, // New: Import deleteGitHubDetails
-  getRepoBranchesServer,
-} = require("../controllers/githubController");
-
-// Middleware to authenticate user (ensure this path is correct)
-const authenticateUser = require("../middleware/authMiddleware");
-
-// --- General GitHub Account Routes ---
-router.get("/status", authenticateUser, getGitHubStatus);
-router.post("/authenticate", authenticateUser, authenticateGitHub);
-router.delete("/disconnect", authenticateUser, disconnectGitHub);
-
-// New: Routes for managing user's GitHub integration details
-router.get("/details/:userId", authenticateUser, getGitHubDetails);
-router.post("/details/:userId", authenticateUser, addOrUpdateGitHubDetails);
-router.delete("/details/:userId", authenticateUser, deleteGitHubDetails);
-
-// --- User and Repository Info ---
-router.get("/repos", authenticateUser, getUserGithubRepos); // List user's own repos (for project creation)
-router.get("/search/users", authenticateUser, searchGithubUsers);
-router.get(
-  "/user-and-github-data/:userId",
-  authenticateUser,
-  getUserAndGithubData
-);
-
-// --- Collaborators ---
-// For a specific project (if collaborators are tied to projects in your system)
-router.get(
-  "/projects/:projectId/collaborators",
-  authenticateUser,
-  getCollaboratorsByProjectId
-);
-// General collaborator management (as per your existing structure)
-router.post("/collaborators", authenticateUser, addCollaborator);
-router.delete(
-  "/collaborators/:projectId/:githubUsername",
-  authenticateUser,
-  deleteCollaborator
-);
-router.put(
-  "/collaborators/:projectId/:githubUsername/permissions",
-  authenticateUser,
-  updateCollaboratorPermissions
-);
-
-// --- Branch Management for a specific repository ---
-// The :owner and :repo params will be extracted from project's githubRepoLink on the frontend
-router.get("/repos/:owner/:repo/branches", authenticateUser, getRepoBranches); // Maps to listRepoBranches
-router.post("/repos/:owner/:repo/branches", authenticateUser, createBranch); // Maps to createNewBranch
-router.delete(
-  "/repos/:owner/:repo/branches/:branchNameEncoded",
-  authenticateUser,
-  deleteExistingBranch
-);
-
-// --- Pull Request Management for a specific repository ---
-router.get("/repos/:owner/:repo/pulls", authenticateUser, listPullRequests);
-router.post(
-  "/repos/:owner/:repo/pulls",
-  authenticateUser,
-  createNewPullRequest
-);
-router.patch(
-  "/repos/:owner/:repo/pulls/:pullNumber",
-  authenticateUser,
-  updateExistingPullRequest
-);
-
-// --- GitHub Repository Management ---
-/**
- * @route DELETE /repos/:owner/:repo
- * @desc Delete a GitHub repository.
- * @access Private (requires user authentication and appropriate GitHub permissions)
- */
-router.delete("/repos/:owner/:repo", authenticateUser, deleteGithubRepo); // New: Route for deleting a GitHub repo
-
-// --- Webhook ---
-// Ensure this route is configured for raw body parsing if verifying signatures
-// e.g., app.use('/api/github/webhook', express.raw({ type: 'application/json' }), githubWebhookRoute);
-router.post("/webhook", handleGitHubWebhook);
-
-// --- Legacy Routes (if still needed) ---
-router.get("/auth-status", authenticateUser, checkGitHubAuthStatus);
-router.get("/data", authenticateUser, getGitHubData);
-
-<<<<<<< HEAD
-// Add route to fetch branches from backend
-router.get("/branches", getRepoBranchesServer);
-=======
-// @route POST /api/github/map-github-ids-to-user-ids
-// @desc Map an array of githubIds to userIds
-// @access Private
-router.post('/map-github-ids-to-user-ids', authenticateUser, async (req, res) => {
-  try {
-    const { githubIds } = req.body;
-    if (!Array.isArray(githubIds)) {
-      return res.status(400).json({ message: 'githubIds must be an array.' });
-    }
-    const GithubData = require('../models/GithubData');
-    const githubDataDocs = await GithubData.find({ githubId: { $in: githubIds.map(String) } });
-    const userIds = githubDataDocs.map((doc) => doc.userId);
-    res.status(200).json({ userIds });
-  } catch (error) {
-    res.status(500).json({ message: 'Failed to map githubIds to userIds', error: error.message });
-  }
-});
->>>>>>> e0a72ae8
-
-module.exports = router;
+// routes/githubRoutes.js
+const express = require("express");
+const router = express.Router();
+const {
+  authenticateGitHub,
+  getGitHubStatus,
+  disconnectGitHub,
+  getGitHubData, // Legacy
+  checkGitHubAuthStatus, // Legacy
+  getUserGithubRepos,
+  searchGithubUsers,
+  addCollaborator,
+  deleteCollaborator, // Make sure this is the one you intend if you have multiple
+  updateCollaboratorPermissions,
+  handleGitHubWebhook,
+  // Using the new/updated controller function names for clarity and consistency
+  createBranch, // This will map to createNewBranch from controller
+  getRepoBranches, // This will map to listRepoBranches from controller
+  deleteExistingBranch,
+  listPullRequests,
+  createNewPullRequest,
+  updateExistingPullRequest,
+  getUserAndGithubData,
+  getCollaboratorsByProjectId, // Added this to imports as it's used in a route
+  deleteGithubRepo, // New: Import deleteGithubRepo
+  getGitHubDetails, // New: Import getGitHubDetails
+  addOrUpdateGitHubDetails, // New: Import addOrUpdateGitHubDetails
+  deleteGitHubDetails, // New: Import deleteGitHubDetails
+  getRepoBranchesServer,
+} = require("../controllers/githubController");
+
+// Middleware to authenticate user (ensure this path is correct)
+const authenticateUser = require("../middleware/authMiddleware");
+
+// --- General GitHub Account Routes ---
+router.get("/status", authenticateUser, getGitHubStatus);
+router.post("/authenticate", authenticateUser, authenticateGitHub);
+router.delete("/disconnect", authenticateUser, disconnectGitHub);
+
+// New: Routes for managing user's GitHub integration details
+router.get("/details/:userId", authenticateUser, getGitHubDetails);
+router.post("/details/:userId", authenticateUser, addOrUpdateGitHubDetails);
+router.delete("/details/:userId", authenticateUser, deleteGitHubDetails);
+
+// --- User and Repository Info ---
+router.get("/repos", authenticateUser, getUserGithubRepos); // List user's own repos (for project creation)
+router.get("/search/users", authenticateUser, searchGithubUsers);
+router.get(
+  "/user-and-github-data/:userId",
+  authenticateUser,
+  getUserAndGithubData
+);
+
+// --- Collaborators ---
+// For a specific project (if collaborators are tied to projects in your system)
+router.get(
+  "/projects/:projectId/collaborators",
+  authenticateUser,
+  getCollaboratorsByProjectId
+);
+// General collaborator management (as per your existing structure)
+router.post("/collaborators", authenticateUser, addCollaborator);
+router.delete(
+  "/collaborators/:projectId/:githubUsername",
+  authenticateUser,
+  deleteCollaborator
+);
+router.put(
+  "/collaborators/:projectId/:githubUsername/permissions",
+  authenticateUser,
+  updateCollaboratorPermissions
+);
+
+// --- Branch Management for a specific repository ---
+// The :owner and :repo params will be extracted from project's githubRepoLink on the frontend
+router.get("/repos/:owner/:repo/branches", authenticateUser, getRepoBranches); // Maps to listRepoBranches
+router.post("/repos/:owner/:repo/branches", authenticateUser, createBranch); // Maps to createNewBranch
+router.delete(
+  "/repos/:owner/:repo/branches/:branchNameEncoded",
+  authenticateUser,
+  deleteExistingBranch
+);
+
+// --- Pull Request Management for a specific repository ---
+router.get("/repos/:owner/:repo/pulls", authenticateUser, listPullRequests);
+router.post(
+  "/repos/:owner/:repo/pulls",
+  authenticateUser,
+  createNewPullRequest
+);
+router.patch(
+  "/repos/:owner/:repo/pulls/:pullNumber",
+  authenticateUser,
+  updateExistingPullRequest
+);
+
+// --- GitHub Repository Management ---
+/**
+ * @route DELETE /repos/:owner/:repo
+ * @desc Delete a GitHub repository.
+ * @access Private (requires user authentication and appropriate GitHub permissions)
+ */
+router.delete("/repos/:owner/:repo", authenticateUser, deleteGithubRepo); // New: Route for deleting a GitHub repo
+
+// --- Webhook ---
+// Ensure this route is configured for raw body parsing if verifying signatures
+// e.g., app.use('/api/github/webhook', express.raw({ type: 'application/json' }), githubWebhookRoute);
+router.post("/webhook", handleGitHubWebhook);
+
+// --- Legacy Routes (if still needed) ---
+router.get("/auth-status", authenticateUser, checkGitHubAuthStatus);
+router.get("/data", authenticateUser, getGitHubData);
+
+// Add route to fetch branches from backend
+router.get("/branches", getRepoBranchesServer);
+
+// @route POST /api/github/map-github-ids-to-user-ids
+// @desc Map an array of githubIds to userIds
+// @access Private
+router.post('/map-github-ids-to-user-ids', authenticateUser, async (req, res) => {
+  try {
+    const { githubIds } = req.body;
+    if (!Array.isArray(githubIds)) {
+      return res.status(400).json({ message: 'githubIds must be an array.' });
+    }
+    const GithubData = require('../models/GithubData');
+    const githubDataDocs = await GithubData.find({ githubId: { $in: githubIds.map(String) } });
+    const userIds = githubDataDocs.map((doc) => doc.userId);
+    res.status(200).json({ userIds });
+  } catch (error) {
+    res.status(500).json({ message: 'Failed to map githubIds to userIds', error: error.message });
+  }
+});
+
+
+module.exports = router;