// controllers/githubController.js
const GitHubData = require("../models/GithubData"); // Ensure this path is correct
const User = require("../models/User"); // Required for updating user auth status
const Project = require("../models/Project"); // Required for collaborator logic
const ProjectCollaborator = require("../models/ProjectCollaborator");
const crypto = require("crypto");
const { Octokit } = require("@octokit/rest");

// Helper function to get authenticated user's GitHub PAT and username
const getGitHubAuthDetails = async (userId) => {
  const githubData = await GitHubData.findOne({ userId });
  if (!githubData || !githubData.githubPAT) {
    // Throw an error object that can be caught and used for consistent response
    const error = new Error("GitHub PAT not found for the user.");
    error.status = 400; // Bad Request, as the user needs to be authenticated with GitHub
    throw error;
  }
  return {
    pat: githubData.githubPAT,
    username: githubData.githubUsername,
    githubId: githubData.githubId,
  };
};

// NEW HELPER: Get PAT and repo details for a developer if they are a legitimate collaborator
const getCollaboratorPatAndRepoDetails = async (
  developerUserId,
  owner,
  repo
) => {
  // 1. Get developer's GitHub ID
  const developerGithubData = await GitHubData.findOne({
    userId: developerUserId,
  });
  if (!developerGithubData) {
    throw Object.assign(new Error("Developer's GitHub data not found."), {
      status: 404,
    });
  }
  const developerGithubId = developerGithubData.githubId;

  // 2. Find the project linked to this repo
  // Construct the regex to match both with and without .git
  const githubRepoLinkRegex = new RegExp(
    `^https?://github.com/${owner}/${repo}(.git)?/?$`,
    "i"
  );
  const project = await Project.findOne({
    githubRepoLink: githubRepoLinkRegex,
  });
  if (!project) {
    throw Object.assign(
      new Error("Project not found for the given repository."),
      { status: 404 }
    );
  }

  // 3. Check if the developer is a collaborator on this project
  const projectCollaboratorDoc = await ProjectCollaborator.findOne({
    project_id: project._id,
    "collaborators.githubId": developerGithubId,
  });

  if (!projectCollaboratorDoc) {
    throw Object.assign(
      new Error("Developer is not an accepted collaborator for this project."),
      { status: 403 }
    );
  }

  // 4. Get the manager's (project owner's) GitHub PAT
  const managerUserId = project.userId; // Assuming project.userId is the manager's ID
  const managerGithubData = await GitHubData.findOne({ userId: managerUserId });
  if (!managerGithubData || !managerGithubData.githubPAT) {
    throw Object.assign(
      new Error("Manager's GitHub PAT not found. Cannot grant access."),
      { status: 500 }
    );
  }

  return {
    pat: managerGithubData.githubPAT,
    username: managerGithubData.githubUsername,
    repoFullName: `${owner}/${repo}`,
  };
};

// Authenticate and store GitHub data (existing function - slightly enhanced error handling)
const authenticateGitHub = async (req, res) => {
  try {
    const { githubUsername, githubEmail, githubToken } = req.body;
    const userId = req.user.id;

    if (!githubUsername || !githubEmail || !githubToken) {
      return res.status(400).json({
        success: false,
        message: "GitHub username, email, and token are required",
      });
    }

    const githubResponse = await fetch("https://api.github.com/user", {
      headers: {
        Authorization: `token ${githubToken}`,
        "User-Agent": "GitGPT-App", // Consistent User-Agent
      },
    });

    if (!githubResponse.ok) {
      const errorData = await githubResponse
        .json()
        .catch(() => ({ message: "Unable to parse GitHub error response" }));
      return res.status(githubResponse.status).json({
        // Use GitHub's status
        success: false,
        message: `Invalid GitHub token or unable to authenticate with GitHub: ${errorData.message}`,
      });
    }

    const githubUserData = await githubResponse.json();
    const existingGitHubData = await GitHubData.findOne({ userId });
    let savedGitHubData;

    if (existingGitHubData) {
      existingGitHubData.githubUsername = githubUsername;
      existingGitHubData.githubEmail = githubEmail;
      existingGitHubData.githubId = githubUserData.id.toString();
      existingGitHubData.githubPAT = githubToken; // Ensure PAT is updated
      existingGitHubData.avatarUrl = githubUserData.avatar_url;
      existingGitHubData.authenticatedAt = new Date();
      savedGitHubData = await existingGitHubData.save();
    } else {
      savedGitHubData = await GitHubData.create({
        userId,
        githubUsername,
        githubEmail,
        githubId: githubUserData.id.toString(),
        githubPAT: githubToken,
        avatarUrl: githubUserData.avatar_url,
      });
    }

    await User.findByIdAndUpdate(userId, { isAuthenticatedToGithub: true });

    res.status(200).json({
      success: true,
      message: "GitHub authentication successful",
      data: {
        // Return consistent data structure
        githubUsername: savedGitHubData.githubUsername,
        githubEmail: savedGitHubData.githubEmail,
        avatarUrl: savedGitHubData.avatarUrl,
        githubId: savedGitHubData.githubId,
        authenticatedAt: savedGitHubData.authenticatedAt,
      },
    });
  } catch (error) {
    console.error("GitHub authentication error:", error);
    res.status(500).json({
      success: false,
      message:
        error.message || "Internal server error during GitHub authentication",
    });
  }
};

// Get GitHub authentication status and data (existing function - minor refinement)
const getGitHubStatus = async (req, res) => {
  try {
    const userId = req.user.id;
    const user = await User.findById(userId);

    if (!user) {
      return res
        .status(404)
        .json({ success: false, message: "User not found" });
    }

    if (!user.isAuthenticatedToGithub) {
      return res
        .status(200)
        .json({ success: true, isAuthenticated: false, data: null });
    }

    const githubData = await GitHubData.findOne({ userId }).select(
      "-githubPAT"
    ); // Exclude PAT

    if (!githubData) {
      // Data inconsistency: User marked as auth'd but no GitHubData record. Reset.
      await User.findByIdAndUpdate(userId, { isAuthenticatedToGithub: false });
      return res.status(200).json({
        success: true,
        isAuthenticated: false,
        data: null,
        message:
          "GitHub data inconsistency found and corrected. Please re-authenticate GitHub.",
      });
    }

    res
      .status(200)
      .json({ success: true, isAuthenticated: true, data: githubData });
  } catch (error) {
    console.error("Get GitHub status error:", error);
    res.status(500).json({
      success: false,
      message: "Internal server error while fetching GitHub status",
    });
  }
};

// Disconnect GitHub (existing function)
const disconnectGitHub = async (req, res) => {
  try {
    const userId = req.user.id;
    await GitHubData.findOneAndDelete({ userId });
    await User.findByIdAndUpdate(userId, { isAuthenticatedToGithub: false });
    res.status(200).json({
      success: true,
      message: "GitHub account disconnected successfully",
    });
  } catch (error) {
    console.error("Disconnect GitHub error:", error);
    res.status(500).json({
      success: false,
      message: "Internal server error while disconnecting GitHub",
    });
  }
};

// Get GitHub data (legacy, if still needed)
const getGitHubData = async (req, res) => {
  try {
    const userId = req.user.id;
    const githubData = await GitHubData.findOne({ userId }).select(
      "-githubPAT"
    );
    if (!githubData) {
      return res.status(404).json({
        success: false,
        message: "GitHub data not found for this user",
      });
    }
    res.status(200).json({ success: true, data: githubData });
  } catch (error) {
    console.error("Get GitHub data error:", error);
    res.status(500).json({ success: false, message: "Internal server error" });
  }
};

// Check GitHub auth status (legacy, if still needed)
const checkGitHubAuthStatus = async (req, res) => {
  try {
    const userId = req.user.id;
    const user = await User.findById(userId);
    if (!user) {
      return res
        .status(404)
        .json({ success: false, message: "User not found" });
    }
    res.status(200).json({
      success: true,
      isAuthenticatedToGithub: user.isAuthenticatedToGithub,
    });
  } catch (error) {
    console.error("Check GitHub auth status error:", error);
    res.status(500).json({ success: false, message: "Internal server error" });
  }
};

// Get user's private GitHub repositories (existing function - refined)
const getUserGithubRepos = async (req, res) => {
  try {
    const userId = req.user.id;
    const { pat, username } = await getGitHubAuthDetails(userId); // Use helper

    const reposResponse = await fetch(
      `https://api.github.com/user/repos?type=owner&per_page=100`, // Get more repos
      {
        headers: {
          Authorization: `token ${pat}`,
          "User-Agent": username || "GitGPT-App",
        },
      }
    );

    if (!reposResponse.ok) {
      if (reposResponse.status === 401) {
        // Token might be invalid
        await User.findByIdAndUpdate(userId, {
          isAuthenticatedToGithub: false,
        });
      }
      const errorData = await reposResponse.json().catch(() => ({}));
      return res.status(reposResponse.status).json({
        success: false,
        message: `Failed to fetch GitHub repositories: ${
          errorData.message || reposResponse.statusText
        }`,
        isAuthenticatedToGithub:
          reposResponse.status === 401 ? false : undefined,
      });
    }

    const repos = await reposResponse.json();
    const privateRepos = repos
      .filter((repo) => repo.private) // Assuming you only want private ones for project creation
      .map((repo) => ({
        name: repo.name,
        html_url: repo.html_url,
        full_name: repo.full_name,
      }));

    res.status(200).json({
      success: true,
      isAuthenticatedToGithub: true,
      repos: privateRepos,
    });
  } catch (error) {
    console.error("Error fetching GitHub repositories:", error);
    res.status(error.status || 500).json({
      success: false,
      message:
        error.message ||
        "Internal server error while fetching GitHub repositories",
      isAuthenticatedToGithub: error.status === 401 ? false : undefined,
    });
  }
};

// Search GitHub users (existing function)
const searchGithubUsers = async (req, res) => {
  try {
    const { q } = req.query;
    if (!q) {
      return res
        .status(400)
        .json({ success: false, message: "Search query is required." });
    }
    const githubResponse = await fetch(
      `https://api.github.com/search/users?q=${q}&per_page=20`,
      {
        headers: { "User-Agent": "GitGPT-App" }, // Use consistent agent
      }
    );
    if (!githubResponse.ok) {
      const errorData = await githubResponse.json().catch(() => ({}));
      return res.status(githubResponse.status).json({
        success: false,
        message: `Failed to search GitHub users: ${
          errorData.message || githubResponse.statusText
        }`,
      });
    }
    const data = await githubResponse.json();
    res.status(200).json({ success: true, users: data.items });
  } catch (error) {
    console.error("Error searching GitHub users:", error);
    res.status(500).json({ success: false, message: "Internal server error." });
  }
};

// Add collaborator (existing function - minor refinements)
const addCollaborator = async (req, res) => {
  const { projectId, githubUsername, permissions } = req.body;
  const userId = req.user.id;

  try {
    const project = await Project.findById(projectId);
    if (!project)
      return res
        .status(404)
        .json({ success: false, message: "Project not found." });
    if (project.userId.toString() !== userId)
      return res
        .status(403)
        .json({ success: false, message: "Not authorized." });

    const { pat: ownerPat, username: ownerUsername } =
      await getGitHubAuthDetails(userId);

    const searchUserResponse = await fetch(
      `https://api.github.com/users/${githubUsername}`,
      {
        headers: {
          Authorization: `token ${ownerPat}`,
          "User-Agent": ownerUsername || "GitGPT-App",
        },
      }
    );
    if (!searchUserResponse.ok) {
      const errorData = await searchUserResponse.json().catch(() => ({}));
      return res.status(searchUserResponse.status).json({
        success: false,
        message: `Failed to find GitHub user '${githubUsername}': ${
          errorData.message || "User not found"
        }`,
      });
    }
    const collaboratorGitHubInfo = await searchUserResponse.json();

    const repoFullName = new URL(project.githubRepoLink).pathname
      .substring(1)
      .replace(/\.git$/, "");
    const addCollaboratorResponse = await fetch(
      `https://api.github.com/repos/${repoFullName}/collaborators/${githubUsername}`,
      {
        method: "PUT", // Adds or invites user
        headers: {
          Authorization: `token ${ownerPat}`,
          "User-Agent": ownerUsername || "GitGPT-App",
          "Content-Type": "application/json",
        },
        // body: JSON.stringify({ permission: "push" }), // Example: give push access. Default is read.
      }
    );

    // GitHub returns 201 if invitation created, 204 if already a collaborator and permissions updated (or no change)
    if (![201, 204].includes(addCollaboratorResponse.status)) {
      const errorData = await addCollaboratorResponse.json().catch(() => ({}));
      // 422 if user cannot be added (e.g. org restrictions)
      if (
        addCollaboratorResponse.status === 422 &&
        errorData.message?.includes("is already a collaborator")
      ) {
        console.log(
          `User ${githubUsername} is already a collaborator on GitHub. Proceeding to update database.`
        );
      } else {
        return res.status(addCollaboratorResponse.status).json({
          success: false,
          message: `Failed to add collaborator to GitHub repository: ${
            errorData.message || addCollaboratorResponse.statusText
          }`,
        });
      }
    }
    const invitationData =
      addCollaboratorResponse.status === 201
        ? await addCollaboratorResponse.json()
        : null;

    const newCollaboratorData = {
      username: githubUsername,
      githubId: collaboratorGitHubInfo.id.toString(),
      avatarUrl: collaboratorGitHubInfo.avatar_url,
      status: invitationData ? "pending" : "accepted", // If 204, they are already accepted. If 201, invitation is pending.
      permissions: permissions || [],
    };

    let projectCollaboratorDoc = await ProjectCollaborator.findOne({
      project_id: projectId,
    });
    if (projectCollaboratorDoc) {
      const existingIdx = projectCollaboratorDoc.collaborators.findIndex(
        (c) => c.githubId === newCollaboratorData.githubId
      );
      if (existingIdx > -1)
        projectCollaboratorDoc.collaborators[existingIdx] = {
          ...projectCollaboratorDoc.collaborators[existingIdx],
          ...newCollaboratorData,
        };
      else projectCollaboratorDoc.collaborators.push(newCollaboratorData);
      await projectCollaboratorDoc.save();
    } else {
      await ProjectCollaborator.create({
        created_user_id: userId,
        project_id: projectId,
        collaborators: [newCollaboratorData],
      });
    }
    res.status(200).json({
      success: true,
      message: "Collaborator added/updated successfully.",
    });
  } catch (error) {
    console.error("Error adding collaborator:", error);
    res.status(error.status || 500).json({
      success: false,
      message: error.message || "Internal server error.",
    });
  }
};

// Get collaborators by project ID (existing function)
const getCollaboratorsByProjectId = async (req, res) => {
  try {
    const { projectId } = req.params;
    const collaboratorsDoc = await ProjectCollaborator.findOne({
      project_id: projectId,
    });
    if (!collaboratorsDoc)
      return res.status(200).json({ success: true, collaborators: [] });
    res
      .status(200)
      .json({ success: true, collaborators: collaboratorsDoc.collaborators });
  } catch (error) {
    console.error("Error fetching collaborators:", error);
    res.status(500).json({ success: false, message: "Internal server error." });
  }
};

// Delete collaborator (existing function - refined)
const deleteCollaborator = async (req, res) => {
  const { projectId, githubUsername } = req.params;
  const userId = req.user.id;
  try {
    const project = await Project.findById(projectId);
    if (!project)
      return res
        .status(404)
        .json({ success: false, message: "Project not found." });
    if (project.userId.toString() !== userId)
      return res
        .status(403)
        .json({ success: false, message: "Not authorized." });

    const { pat: ownerPat, username: ownerUsername } =
      await getGitHubAuthDetails(userId);
    const repoFullName = new URL(project.githubRepoLink).pathname
      .substring(1)
      .replace(/\.git$/, "");

    const removeCollaboratorResponse = await fetch(
      `https://api.github.com/repos/${repoFullName}/collaborators/${githubUsername}`,
      {
        method: "DELETE",
        headers: {
          Authorization: `token ${ownerPat}`,
          "User-Agent": ownerUsername || "GitGPT-App",
        },
      }
    );

    if (
      !removeCollaboratorResponse.ok &&
      removeCollaboratorResponse.status !== 404
    ) {
      // 404 means not a collaborator, which is fine for deletion
      const errorData = await removeCollaboratorResponse
        .json()
        .catch(() => ({}));
      return res.status(removeCollaboratorResponse.status).json({
        success: false,
        message: `Failed to remove collaborator from GitHub: ${
          errorData.message || removeCollaboratorResponse.statusText
        }`,
      });
    }

    const projectCollaboratorDoc = await ProjectCollaborator.findOne({
      project_id: projectId,
    });
    if (projectCollaboratorDoc) {
      projectCollaboratorDoc.collaborators =
        projectCollaboratorDoc.collaborators.filter(
          (c) => c.username !== githubUsername
        );
      await projectCollaboratorDoc.save();
    }
    res
      .status(200)
      .json({ success: true, message: "Collaborator removed successfully." });
  } catch (error) {
    console.error("Error deleting collaborator:", error);
    res.status(error.status || 500).json({
      success: false,
      message: error.message || "Internal server error.",
    });
  }
};

/**
 * @desc Delete a GitHub repository.
 * @route DELETE /api/github/repos/:owner/:repo
 * @access Private (requires user authentication)
 */
const deleteGithubRepo = async (req, res) => {
  const { owner, repo } = req.params;
  const userId = req.user.id;

  try {
    const { pat: githubPAT, username: githubUsername } =
      await getGitHubAuthDetails(userId);

    const response = await fetch(
      `https://api.github.com/repos/${owner}/${repo}`,
      {
        method: "DELETE",
        headers: {
          Authorization: `token ${githubPAT}`,
          "User-Agent": githubUsername,
          Accept: "application/vnd.github.v3+json",
        },
      }
    );

    if (!response.ok) {
      const errorData = await response
        .json()
        .catch(() => ({ message: response.statusText }));
      console.error(
        `GitHub API error deleting repository ${owner}/${repo}:`,
        errorData
      );
      return res.status(response.status).json({
        success: false,
        message: `Failed to delete GitHub repository: ${
          errorData.message || "Unknown error."
        }`,
      });
    }

    // GitHub returns 204 No Content for successful deletion
    res.status(204).json({
      success: true,
      message: "GitHub repository deleted successfully.",
    });
  } catch (error) {
    console.error("Error deleting GitHub repository:", error);
    res.status(error.status || 500).json({
      success: false,
      message:
        error.message ||
        "Internal server error while deleting GitHub repository.",
    });
  }
};

// Update collaborator permissions (existing function)
const updateCollaboratorPermissions = async (req, res) => {
  const { projectId, githubUsername } = req.params;
  const { permissions } = req.body;
  const userId = req.user.id;
  try {
    const project = await Project.findById(projectId);
    if (!project)
      return res
        .status(404)
        .json({ success: false, message: "Project not found." });
    if (project.userId.toString() !== userId)
      return res
        .status(403)
        .json({ success: false, message: "Not authorized." });
    if (!Array.isArray(permissions))
      return res
        .status(400)
        .json({ success: false, message: "Permissions must be an array." });

    const projectCollaboratorDoc = await ProjectCollaborator.findOne({
      project_id: projectId,
    });
    if (!projectCollaboratorDoc)
      return res.status(404).json({
        success: false,
        message: "Project collaborator data not found.",
      });

    const collaboratorIndex = projectCollaboratorDoc.collaborators.findIndex(
      (c) => c.username === githubUsername
    );
    if (collaboratorIndex === -1)
      return res.status(404).json({
        success: false,
        message: "Collaborator not found for this project.",
      });

    projectCollaboratorDoc.collaborators[collaboratorIndex].permissions =
      permissions;
    await projectCollaboratorDoc.save();
    res.status(200).json({
      success: true,
      message: "Collaborator permissions updated successfully.",
    });
  } catch (error) {
    console.error("Error updating collaborator permissions:", error);
    res.status(500).json({ success: false, message: "Internal server error." });
  }
};

// Update collaborator status in DB (existing function)
const updateCollaboratorStatusInDb = async (projectId, githubId, newStatus) => {
  try {
    const projectCollaboratorDoc = await ProjectCollaborator.findOne({
      project_id: projectId,
    });
    if (!projectCollaboratorDoc) {
      console.warn(
        `ProjectCollaborator document not found for project_id: ${projectId}`
      );
      return false;
    }
    const collaboratorIndex = projectCollaboratorDoc.collaborators.findIndex(
      (c) => c.githubId === githubId
    );
    if (collaboratorIndex === -1) {
      console.warn(
        `Collaborator with githubId ${githubId} not found for project ${projectId}`
      );
      return false;
    }
    if (
      projectCollaboratorDoc.collaborators[collaboratorIndex].status !==
      newStatus
    ) {
      projectCollaboratorDoc.collaborators[collaboratorIndex].status =
        newStatus;
      await projectCollaboratorDoc.save();
      console.log(
        `Collaborator ${githubId} status updated to '${newStatus}' for project ${projectId}`
      );
      return true;
    }
    return false;
  } catch (error) {
    console.error("Error updating collaborator status in DB:", error);
    return false;
  }
};

// Handle GitHub Webhook (existing function - minor refinement)
const handleGitHubWebhook = async (req, res) => {
  const GITHUB_WEBHOOK_SECRET = process.env.GITHUB_WEBHOOK_SECRET;
  const signature = req.headers["x-hub-signature-256"];
  const event = req.headers["x-github-event"];
  const deliveryID = req.headers["x-github-delivery"]; // For logging

  // IMPORTANT: Express.json() middleware might parse the body. For signature verification,
  // you need the raw body. Ensure your webhook route is configured to use express.raw({ type: 'application/json' })
  // or a similar mechanism to get the raw buffer.
  // For this example, assuming req.rawBody is available or payload is correctly reconstructed.
  // If using express.json(), this verification will likely fail.
  // A common pattern is to have a separate middleware for raw body parsing just for webhook routes.

  // Let's assume req.rawBody is populated by a middleware like:
  // app.use('/api/github/webhook', express.raw({ type: 'application/json' }), githubRoutes);
  const payload = req.body; // If using express.json(), this is already parsed.
  // For verification, you'd need the raw stringified payload.
  // This is a common pitfall.

  // For now, this verification might not work correctly if express.json() has already parsed req.body.
  // We'll proceed with logic, but highlight this as a critical point for webhook security.
  if (GITHUB_WEBHOOK_SECRET && signature) {
    // This needs the raw request body as a buffer or string.
    // const hmac = crypto.createHmac("sha256", GITHUB_WEBHOOK_SECRET);
    // const digest = "sha256=" + hmac.update(JSON.stringify(payload) /* or rawBody */).digest("hex");
    // if (!crypto.timingSafeEqual(Buffer.from(digest), Buffer.from(signature))) {
    //   console.warn(`Webhook signature mismatch for delivery ${deliveryID}!`);
    //   return res.status(401).send("Webhook signature mismatch.");
    // }
    console.log(
      `Webhook signature verification would be performed here for delivery ${deliveryID}. (Skipped for now due to raw body complexities)`
    );
  } else {
    console.warn(
      `Webhook secret not configured or signature missing for delivery ${deliveryID}. Processing insecurely.`
    );
  }

  try {
    console.log(
      `Received GitHub webhook event: ${event}, Delivery ID: ${deliveryID}`
    );
    if (event === "member" || event === "membership") {
      // `membership` for org member changes
      const { action, member, repository, organization, scope } = req.body;
      const relevantMember =
        member || (scope === "user" ? req.body.user : null); // `membership` event has `user`

      if (action === "added" && relevantMember && repository) {
        const githubUsername = relevantMember.login;
        const githubId = relevantMember.id.toString();
        const repoFullName = repository.full_name;
        console.log(
          `Member '${githubUsername}' (ID: ${githubId}) was added to repository '${repoFullName}'`
        );
        const project = await Project.findOne({
          githubRepoLink: { $regex: new RegExp(repoFullName, "i") },
        });
        if (project) {
          await updateCollaboratorStatusInDb(project._id, githubId, "accepted");
        } else
          console.warn(
            `No project found matching GitHub repository: ${repoFullName}`
          );
      } else if (action === "removed" && relevantMember && repository) {
        const githubUsername = relevantMember.login;
        const githubId = relevantMember.id.toString();
        const repoFullName = repository.full_name;
        console.log(
          `Member '${githubUsername}' (ID: ${githubId}) was removed from repository '${repoFullName}'`
        );
        const project = await Project.findOne({
          githubRepoLink: { $regex: new RegExp(repoFullName, "i") },
        });
        if (project) {
          await updateCollaboratorStatusInDb(project._id, githubId, "rejected"); // Or 'removed'
        }
      }
    }
    res.status(200).send("Webhook received.");
  } catch (error) {
    console.error(
      `Error processing GitHub webhook (Delivery ID: ${deliveryID}):`,
      error
    );
    res.status(500).send("Error processing webhook.");
  }
};

// Get user and GitHub data (existing function)
const getUserAndGithubData = async (req, res) => {
  try {
    const { userId: requestedUserId } = req.params;
    const authenticatedUserId = req.user.id;
    if (requestedUserId !== authenticatedUserId) {
      return res.status(403).json({
        success: false,
        message: "Unauthorized: You can only access your own data.",
      });
    }
    const user = await User.findById(requestedUserId).select("-password");
    if (!user)
      return res
        .status(404)
        .json({ success: false, message: "User not found." });
    const githubData = await GitHubData.findOne({
      userId: requestedUserId,
    }).select("-githubPAT");
    res.status(200).json({
      success: true,
      user,
      githubData,
      message: "User and GitHub data fetched successfully.",
    });
  } catch (error) {
    console.error("Error fetching user and GitHub data:", error);
    res.status(500).json({ success: false, message: "Internal server error." });
  }
};

// --- START: New/Updated functions for Branch and PR Management ---

/**
 * @desc Get all branches for a given GitHub repository.
 * (Your existing getRepoBranches returned only names, this returns full branch objects)
 * @route GET /api/github/repos/:owner/:repo/branches
 * @access Private
 */
const listRepoBranches = async (req, res) => {
  const { owner, repo } = req.params;
  const userId = req.user.id; // User making the request

  console.log(
    `[listRepoBranches] Request to list branches for ${owner}/${repo} by userId: ${userId}`
  );

  let githubPAT;
  let githubUsername;

  try {
    const user = await User.findById(userId);
    if (!user) {
      return res
        .status(404)
        .json({ success: false, message: "User not found." });
    }

    if (user.role === "manager") {
      // If the user is a manager, use their own PAT
      const authDetails = await getGitHubAuthDetails(userId);
      githubPAT = authDetails.pat;
      githubUsername = authDetails.username;
      console.log(`[listRepoBranches] User is a manager. Using manager's PAT.`);
    } else if (user.role === "developer") {
      // If the user is a developer, check if they are an accepted collaborator
      console.log(
        `[listRepoBranches] User is a developer. Checking collaboration status.`
      );
      const collaboratorDetails = await getCollaboratorPatAndRepoDetails(
        userId,
        owner,
        repo
      );
      githubPAT = collaboratorDetails.pat; // This is the manager's PAT
      githubUsername = collaboratorDetails.username; // This is the manager's username
      console.log(
        `[listRepoBranches] Developer is an accepted collaborator. Using manager's PAT.`
      );
    } else {
      return res.status(403).json({
        success: false,
        message: "Unauthorized role to access this resource.",
      });
    }

    // Mask PAT for logging, never log full PAT
    const maskedPAT = githubPAT.substring(0, 5) + "...";
    console.log(
      `[listRepoBranches] Using PAT: ${maskedPAT} for username: ${githubUsername}`
    );

    const response = await fetch(
      `https://api.github.com/repos/${owner}/${repo}/branches`,
      {
        headers: {
          Authorization: `token ${githubPAT}`,
          "User-Agent": githubUsername,
          Accept: "application/vnd.github.v3+json",
        },
      }
    );

    if (!response.ok) {
      let errorData = { message: response.statusText };
      try {
        errorData = await response.json();
      } catch (e) {
        // Ignore if response is not JSON
      }
      console.error(
        `[listRepoBranches] GitHub API error listing branches for ${owner}/${repo}:`,
        errorData
      );
      return res.status(response.status).json({
        success: false,
        message: `Failed to list branches for ${owner}/${repo}: ${
          errorData.message || "Unknown GitHub API error."
        }`,
        errorDetails: errorData, // Include error details for better debugging
      });
    }

    const branches = await response.json();
    console.log(
      `[listRepoBranches] Successfully fetched ${branches.length} branches for ${owner}/${repo}.`
    );
    res.status(200).json({ success: true, branches });
  } catch (error) {
    console.error("[listRepoBranches] Error in listRepoBranches:", error);
    res.status(error.status || 500).json({
      success: false,
      message: error.message || "Internal server error while listing branches.",
    });
  }
};

// Create a new branch
const createNewBranch = async (req, res) => {
  const { owner, repo, newBranchName, baseBranch } = req.body;
  const userId = req.user.id;

  try {
    // Determine which PAT to use based on user role and collaboration status
    let githubPAT;
    let githubUsername;
    const user = await User.findById(userId);
    if (!user) {
      return res
        .status(404)
        .json({ success: false, message: "User not found." });
    }

    if (user.role === "manager") {
      const authDetails = await getGitHubAuthDetails(userId);
      githubPAT = authDetails.pat;
      githubUsername = authDetails.username;
    } else if (user.role === "developer") {
      const collaboratorDetails = await getCollaboratorPatAndRepoDetails(
        userId,
        owner,
        repo
      );
      githubPAT = collaboratorDetails.pat;
      githubUsername = collaboratorDetails.username;
    } else {
      return res.status(403).json({
        success: false,
        message: "Unauthorized role to create branches.",
      });
    }

    // 1. Get the SHA of the base branch
    const getRefResponse = await fetch(
      `https://api.github.com/repos/${owner}/${repo}/git/ref/heads/${baseBranch}`,
      {
        headers: {
          Authorization: `token ${githubPAT}`,
          "User-Agent": githubUsername,
          Accept: "application/vnd.github.v3+json",
        },
      }
    );

    if (!getRefResponse.ok) {
      const errorData = await getRefResponse
        .json()
        .catch(() => ({ message: getRefResponse.statusText }));
      console.error("GitHub API error getting base branch ref:", errorData);
      return res.status(getRefResponse.status).json({
        success: false,
        message: `Failed to get base branch ref ('${baseBranch}'): ${
          errorData.message || "Unknown error."
        }`,
      });
    }
    const refData = await getRefResponse.json();
    const baseBranchSha = refData.object.sha;

    // 2. Create the new branch
    const createBranchResponse = await fetch(
      `https://api.github.com/repos/${owner}/${repo}/git/refs`,
      {
        method: "POST",
        headers: {
          Authorization: `token ${githubPAT}`,
          "User-Agent": githubUsername,
          "Content-Type": "application/json",
          Accept: "application/vnd.github.v3+json",
        },
        body: JSON.stringify({
          ref: `refs/heads/${newBranchName}`,
          sha: baseBranchSha,
        }),
      }
    );

    if (!createBranchResponse.ok) {
      const errorData = await createBranchResponse
        .json()
        .catch(() => ({ message: createBranchResponse.statusText }));
      console.error("GitHub API error creating new branch:", errorData);
      return res.status(createBranchResponse.status).json({
        success: false,
        message: `Failed to create branch '${newBranchName}': ${
          errorData.message || "Unknown error."
        }`,
      });
    }

    const branchData = await createBranchResponse.json();
    res.status(201).json({
      success: true,
      message: "Branch created successfully.",
      branch: branchData,
    });
  } catch (error) {
    console.error("Error in createNewBranch:", error);
    res.status(error.status || 500).json({
      success: false,
      message: error.message || "Internal server error while creating branch.",
    });
  }
};

// Delete an existing branch
const deleteExistingBranch = async (req, res) => {
  const { owner, repo, branchNameEncoded } = req.params;
  const branchName = decodeURIComponent(branchNameEncoded); // Decode the branch name
  const userId = req.user.id;

  try {
    // Determine which PAT to use based on user role and collaboration status
    let githubPAT;
    let githubUsername;
    const user = await User.findById(userId);
    if (!user) {
      return res
        .status(404)
        .json({ success: false, message: "User not found." });
    }

    if (user.role === "manager") {
      const authDetails = await getGitHubAuthDetails(userId);
      githubPAT = authDetails.pat;
      githubUsername = authDetails.username;
    } else if (user.role === "developer") {
      const collaboratorDetails = await getCollaboratorPatAndRepoDetails(
        userId,
        owner,
        repo
      );
      githubPAT = collaboratorDetails.pat;
      githubUsername = collaboratorDetails.username;
    } else {
      return res.status(403).json({
        success: false,
        message: "Unauthorized role to delete branches.",
      });
    }

    const response = await fetch(
      `https://api.github.com/repos/${owner}/${repo}/git/refs/heads/${branchName}`,
      {
        method: "DELETE",
        headers: {
          Authorization: `token ${githubPAT}`,
          "User-Agent": githubUsername,
          Accept: "application/vnd.github.v3+json",
        },
      }
    );

    if (!response.ok) {
      const errorData = await response
        .json()
        .catch(() => ({ message: response.statusText }));
      console.error("GitHub API error deleting branch:", errorData);
      return res.status(response.status).json({
        success: false,
        message: `Failed to delete branch '${branchName}': ${
          errorData.message || "Unknown error."
        }`,
      });
    }

    res
      .status(204)
      .json({ success: true, message: "Branch deleted successfully." }); // 204 No Content for successful deletion
  } catch (error) {
    console.error("Error in deleteExistingBranch:", error);
    res.status(error.status || 500).json({
      success: false,
      message: error.message || "Internal server error while deleting branch.",
    });
  }
};

// List Pull Requests for a repository
const listPullRequests = async (req, res) => {
  const { owner, repo } = req.params;
  const userId = req.user.id;

  try {
    // Determine which PAT to use based on user role and collaboration status
    let githubPAT;
    let githubUsername;
    const user = await User.findById(userId);
    if (!user) {
      return res
        .status(404)
        .json({ success: false, message: "User not found." });
    }

    if (user.role === "manager") {
      const authDetails = await getGitHubAuthDetails(userId);
      githubPAT = authDetails.pat;
      githubUsername = authDetails.username;
    } else if (user.role === "developer") {
      const collaboratorDetails = await getCollaboratorPatAndRepoDetails(
        userId,
        owner,
        repo
      );
      githubPAT = collaboratorDetails.pat;
      githubUsername = collaboratorDetails.username;
    } else {
      return res.status(403).json({
        success: false,
        message: "Unauthorized role to list pull requests.",
      });
    }

    const response = await fetch(
      `https://api.github.com/repos/${owner}/${repo}/pulls`,
      {
        headers: {
          Authorization: `token ${githubPAT}`,
          "User-Agent": githubUsername,
          Accept: "application/vnd.github.v3+json",
        },
      }
    );

    if (!response.ok) {
      const errorData = await response
        .json()
        .catch(() => ({ message: response.statusText }));
      console.error("GitHub API error listing pull requests:", errorData);
      return res.status(response.status).json({
        success: false,
        message: `Failed to list pull requests for ${owner}/${repo}: ${
          errorData.message || "Unknown error."
        }`,
      });
    }

    const pullRequests = await response.json();
    res.status(200).json({ success: true, pullRequests });
  } catch (error) {
    console.error("Error in listPullRequests:", error);
    res.status(error.status || 500).json({
      success: false,
      message:
        error.message || "Internal server error while listing pull requests.",
    });
  }
};

// Create a new Pull Request
const createNewPullRequest = async (req, res) => {
  const { owner, repo, title, head, base, body } = req.body;
  const userId = req.user.id;

  try {
    // Determine which PAT to use based on user role and collaboration status
    let githubPAT;
    let githubUsername;
    const user = await User.findById(userId);
    if (!user) {
      return res
        .status(404)
        .json({ success: false, message: "User not found." });
    }

    if (user.role === "manager") {
      const authDetails = await getGitHubAuthDetails(userId);
      githubPAT = authDetails.pat;
      githubUsername = authDetails.username;
    } else if (user.role === "developer") {
      const collaboratorDetails = await getCollaboratorPatAndRepoDetails(
        userId,
        owner,
        repo
      );
      githubPAT = collaboratorDetails.pat;
      githubUsername = collaboratorDetails.username;
    } else {
      return res.status(403).json({
        success: false,
        message: "Unauthorized role to create pull requests.",
      });
    }

    const response = await fetch(
      `https://api.github.com/repos/${owner}/${repo}/pulls`,
      {
        method: "POST",
        headers: {
          Authorization: `token ${githubPAT}`,
          "User-Agent": githubUsername,
          "Content-Type": "application/json",
          Accept: "application/vnd.github.v3+json",
        },
        body: JSON.stringify({ title, head, base, body }),
      }
    );

    if (!response.ok) {
      const errorData = await response
        .json()
        .catch(() => ({ message: response.statusText }));
      console.error("GitHub API error creating pull request:", errorData);
      return res.status(response.status).json({
        success: false,
        message: `Failed to create pull request: ${
          errorData.message || "Unknown error."
        }`,
      });
    }

    const prData = await response.json();
    res.status(201).json({
      success: true,
      message: "Pull Request created successfully.",
      pr: prData,
    });
  } catch (error) {
    console.error("Error in createNewPullRequest:", error);
    res.status(error.status || 500).json({
      success: false,
      message:
        error.message || "Internal server error while creating pull request.",
    });
  }
};

// Get a single Pull Request
const getPullRequest = async (req, res) => {
  const { owner, repo, pull_number } = req.params;
  const userId = req.user.id;

  try {
    // Determine which PAT to use based on user role and collaboration status
    let githubPAT;
    let githubUsername;
    const user = await User.findById(userId);
    if (!user) {
      return res
        .status(404)
        .json({ success: false, message: "User not found." });
    }

    if (user.role === "manager") {
      const authDetails = await getGitHubAuthDetails(userId);
      githubPAT = authDetails.pat;
      githubUsername = authDetails.username;
    } else if (user.role === "developer") {
      const collaboratorDetails = await getCollaboratorPatAndRepoDetails(
        userId,
        owner,
        repo
      );
      githubPAT = collaboratorDetails.pat;
      githubUsername = collaboratorDetails.username;
    } else {
      return res.status(403).json({
        success: false,
        message: "Unauthorized role to get pull request.",
      });
    }

    const response = await fetch(
      `https://api.github.com/repos/${owner}/${repo}/pulls/${pull_number}`,
      {
        headers: {
          Authorization: `token ${githubPAT}`,
          "User-Agent": githubUsername,
          Accept: "application/vnd.github.v3+json",
        },
      }
    );

    if (!response.ok) {
      const errorData = await response
        .json()
        .catch(() => ({ message: response.statusText }));
      console.error("GitHub API error getting pull request:", errorData);
      return res.status(response.status).json({
        success: false,
        message: `Failed to get pull request #${pull_number}: ${
          errorData.message || "Unknown error."
        }`,
      });
    }

    const prData = await response.json();
    res.status(200).json({ success: true, pr: prData });
  } catch (error) {
    console.error("Error in getPullRequest:", error);
    res.status(error.status || 500).json({
      success: false,
      message:
        error.message || "Internal server error while getting pull request.",
    });
  }
};

// Update an existing Pull Request
const updateExistingPullRequest = async (req, res) => {
  const { owner, repo, pull_number } = req.params;
  const { title, body, state } = req.body; // Can update title, body, or state (open/closed)
  const userId = req.user.id;

  try {
    // Determine which PAT to use based on user role and collaboration status
    let githubPAT;
    let githubUsername;
    const user = await User.findById(userId);
    if (!user) {
      return res
        .status(404)
        .json({ success: false, message: "User not found." });
    }

    if (user.role === "manager") {
      const authDetails = await getGitHubAuthDetails(userId);
      githubPAT = authDetails.pat;
      githubUsername = authDetails.username;
    } else if (user.role === "developer") {
      const collaboratorDetails = await getCollaboratorPatAndRepoDetails(
        userId,
        owner,
        repo
      );
      githubPAT = collaboratorDetails.pat;
      githubUsername = collaboratorDetails.username;
    } else {
      return res.status(403).json({
        success: false,
        message: "Unauthorized role to update pull requests.",
      });
    }

    const response = await fetch(
      `https://api.github.com/repos/${owner}/${repo}/pulls/${pull_number}`,
      {
        method: "PATCH", // PATCH for partial updates
        headers: {
          Authorization: `token ${githubPAT}`,
          "User-Agent": githubUsername,
          "Content-Type": "application/json",
          Accept: "application/vnd.github.v3+json",
        },
        body: JSON.stringify({ title, body, state }),
      }
    );

    if (!response.ok) {
      const errorData = await response
        .json()
        .catch(() => ({ message: response.statusText }));
      console.error("GitHub API error updating pull request:", errorData);
      return res.status(response.status).json({
        success: false,
        message: `Failed to update pull request #${pull_number}: ${
          errorData.message || "Unknown error."
        }`,
      });
    }

    const updatedPrData = await response.json();
    res.status(200).json({
      success: true,
      message: "Pull Request updated successfully.",
      pr: updatedPrData,
    });
  } catch (error) {
    console.error("Error updating pull request:", error);
    res.status(error.status || 500).json({
      success: false,
      message: error.message || "Internal server error.",
    });
  }
};

// --- END: New/Updated functions for Branch and PR Management ---

// New: Get GitHub integration details
const getGitHubDetails = async (req, res) => {
  try {
    const userId = req.user.id;
    const githubData = await GitHubData.findOne({ userId }).select(
      "-githubPAT"
    );

    console.log("DEBUG: Fetched GitHub Data:", githubData); // TEMPORARY LOG: Inspect retrieved data

    if (!githubData) {
      return res.status(200).json({
        success: true,
        message: "No GitHub details found for this user.",
        data: null,
      });
    }

    res.status(200).json({ success: true, data: githubData });
  } catch (error) {
    console.error("Error fetching GitHub details:", error);
    res.status(500).json({ success: false, message: "Internal server error" });
  }
};

// New: Add or update GitHub integration details
const addOrUpdateGitHubDetails = async (req, res) => {
  try {
    const userId = req.user.id; // Assuming userId is available from authentication middleware
    const { githubName, githubEmail, githubToken } = req.body;

    if (!githubName || !githubEmail || !githubToken) {
      return res
        .status(400)
        .json({ success: false, message: "All fields are required." });
    }

    let githubData = await GitHubData.findOne({ userId });

    if (githubData) {
      // Update existing details
      githubData.githubUsername = githubName;
      githubData.githubEmail = githubEmail;
      githubData.githubPAT = githubToken; // Store the actual token
      await githubData.save();
      return res.status(200).json({
        success: true,
        message: "GitHub details updated successfully.",
      });
    } else {
      // Create new details
      githubData = new GitHubData({
        userId,
        githubUsername: githubName,
        githubEmail: githubEmail,
        githubPAT: githubToken,
      });
      await githubData.save();
      return res
        .status(201)
        .json({ success: true, message: "GitHub details added successfully." });
    }
  } catch (error) {
    console.error("Error adding/updating GitHub details:", error);
    res.status(500).json({ success: false, message: "Internal server error" });
  }
};

// New: Delete GitHub integration details
const deleteGitHubDetails = async (req, res) => {
  try {
    const userId = req.user.id; // Assuming userId is available from authentication middleware
    const result = await GitHubData.findOneAndDelete({ userId });

    if (!result) {
      return res.status(404).json({
        success: false,
        message: "No GitHub details found to delete.",
      });
    }

    await User.findByIdAndUpdate(userId, { isAuthenticatedToGithub: false });

    res
      .status(200)
      .json({ success: true, message: "GitHub details deleted successfully." });
  } catch (error) {
    console.error("Error deleting GitHub details:", error);
    res.status(500).json({ success: false, message: "Internal server error" });
  }
};

// Manual sync endpoint for GitHub contributions
const syncContributions = async (req, res) => {
  try {
    const { projectId } = req.params;
    const { branchName } = req.body; // Accept branch name from frontend
    const project = await Project.findById(projectId);
    if (!project) return res.status(404).json({ message: "Project not found" });

    // Try both string and ObjectId for userId
    let githubData = await GitHubData.findOne({ userId: project.userId.toString() });
    if (!githubData) {
      githubData = await GitHubData.findOne({ userId: project.userId });
    }

    if (!githubData || !githubData.githubPAT) {
      return res.status(401).json({ message: "No GitHub token found for project owner. Authorization denied." });
    }

    // Extract repo info from project.githubRepoLink (assume format: https://github.com/org/repo)
    const repoUrlParts = project.githubRepoLink.split("/");
    const owner = repoUrlParts[repoUrlParts.length - 2];
    const repo = repoUrlParts[repoUrlParts.length - 1];

    const octokit = new Octokit({ auth: githubData.githubPAT });

    // Use branchName if provided, otherwise use default branch
    let branchToSync = branchName;
    if (!branchToSync) {
      // Fetch default branch from repo info
      const { data: repoInfo } = await octokit.repos.get({ owner, repo });
      branchToSync = repoInfo.default_branch;
    }
    console.log("Syncing branch:", branchToSync);

    const { data: commits } = await octokit.repos.listCommits({
      owner,
      repo,
      sha: branchToSync, // Only fetch commits from the specified branch
      per_page: 20, // Increase if needed
    });
    console.log("Fetched commits:", commits.map(c => ({ sha: c.sha, author: c.author?.login, message: c.commit.message })));

    for (const commit of commits) {
      console.log("Processing commit:", commit.sha, commit.html_url, commit.author?.login, commit.commit.author.name);
      // Fetch commit details to get stats
      let linesAdded = 0;
      try {
        const { data: commitDetails } = await octokit.repos.getCommit({
          owner,
          repo,
          ref: commit.sha,
        });
        if (commitDetails.stats) linesAdded = commitDetails.stats.additions;
      } catch (err) {
        console.error("Failed to fetch commit stats for", commit.sha, err.message);
      }
      const CodeContribution = require("../models/CodeContribution");
      const exists = await CodeContribution.findOne({ prUrl: commit.html_url });
      if (exists) {
        console.log("Skipping existing commit:", commit.sha);
        continue;
      }
      console.log("Creating CodeContribution for commit:", commit.sha, "Lines added:", linesAdded);
      await CodeContribution.create({
        projectId: project._id,
        contributorType: "Developer",
        githubUsername: commit.author?.login || commit.commit.author.name,
        linesOfCode: linesAdded,
        prUrl: commit.html_url,
        contributionDate: new Date(commit.commit.author.date),
      });
    }
    res.json({ success: true, message: "Contributions synced!" });
  } catch (err) {
    res.status(500).json({ message: err.message });
  }
};

const getLastCommitDetails = async (req, res) => {
  try {
    const { projectId } = req.params;
    const { branchName } = req.query; // Pass branchName as a query param

    const project = await Project.findById(projectId);
    if (!project) return res.status(404).json({ message: "Project not found" });

    let githubData = await GitHubData.findOne({ userId: project.userId.toString() });
    if (!githubData) {
      githubData = await GitHubData.findOne({ userId: project.userId });
    }
    if (!githubData || !githubData.githubPAT) {
      return res.status(401).json({ message: "No GitHub token found for project owner. Authorization denied." });
    }

    const repoUrlParts = project.githubRepoLink.split("/");
    const owner = repoUrlParts[repoUrlParts.length - 2];
    const repo = repoUrlParts[repoUrlParts.length - 1];

    const octokit = new Octokit({ auth: githubData.githubPAT });

    // Get the latest commit for the branch
    const { data: commits } = await octokit.repos.listCommits({
      owner,
      repo,
      sha: branchName, // If not provided, gets default branch
      per_page: 50,
    });

    if (!commits.length) {
      return res.status(404).json({ message: "No commits found." });
    }

    const commit = commits[0];

    // Get commit details for stats
    let linesAdded = 0;
    let linesDeleted = 0;
    try {
      const { data: commitDetails } = await octokit.repos.getCommit({
        owner,
        repo,
        ref: commit.sha,
      });
      if (commitDetails.stats) {
        linesAdded = commitDetails.stats.additions;
        linesDeleted = commitDetails.stats.deletions;
      }
    } catch (err) {
      return res.status(500).json({ message: "Failed to fetch commit stats." });
    }

    // Return commit details
    res.json({
      sha: commit.sha,
      author: commit.author?.login || commit.commit.author.name,
      message: commit.commit.message,
      date: commit.commit.author.date,
      url: commit.html_url,
      linesAdded,
      linesDeleted,
    });
  } catch (err) {
    res.status(500).json({ message: err.message });
  }
};

// Fetch branches from a GitHub repo (supports private repos via server token)
const getRepoBranchesServer = async (req, res) => {
  try {
    const { owner, repo } = req.query;
    if (!owner || !repo) {
      return res.status(400).json({ message: "Missing owner or repo parameter." });
    }
    const userId = req.user.id;
    let githubPAT;
    let githubUsername;
    const user = await User.findById(userId);
    if (!user) {
      return res.status(404).json({ message: "User not found." });
    }
    if (user.role === "manager") {
      const authDetails = await getGitHubAuthDetails(userId);
      githubPAT = authDetails.pat;
      githubUsername = authDetails.username;
    } else if (user.role === "developer") {
      const collaboratorDetails = await getCollaboratorPatAndRepoDetails(userId, owner, repo);
      githubPAT = collaboratorDetails.pat;
      githubUsername = collaboratorDetails.username;
    } else {
      return res.status(403).json({ message: "Unauthorized role to access this resource." });
    }
    const octokit = new Octokit({ auth: githubPAT });
    const { data } = await octokit.repos.listBranches({ owner, repo });
    res.json(data);
  } catch (err) {
    res.status(500).json({ message: err.message });
  }
};

module.exports = {
  authenticateGitHub,
  getGitHubStatus,
  disconnectGitHub,
  getGitHubData,
  checkGitHubAuthStatus,
  getUserGithubRepos,
  searchGithubUsers,
  addCollaborator,
  getCollaboratorsByProjectId,
  deleteCollaborator,
  updateCollaboratorPermissions,
  handleGitHubWebhook,
  createBranch: createNewBranch,
  getRepoBranches: listRepoBranches,
  getUserAndGithubData,
  deleteExistingBranch,
  listPullRequests,
  createNewPullRequest,
  updateExistingPullRequest,
  deleteGithubRepo,
  getGitHubDetails,
  addOrUpdateGitHubDetails,
  deleteGitHubDetails,
<<<<<<< HEAD
  syncContributions,
  getLastCommitDetails,
  getRepoBranchesServer,
};

=======
};
>>>>>>> e0a72ae8
<|MERGE_RESOLUTION|>--- conflicted
+++ resolved
@@ -1,1732 +1,1729 @@
-// controllers/githubController.js
-const GitHubData = require("../models/GithubData"); // Ensure this path is correct
-const User = require("../models/User"); // Required for updating user auth status
-const Project = require("../models/Project"); // Required for collaborator logic
-const ProjectCollaborator = require("../models/ProjectCollaborator");
-const crypto = require("crypto");
-const { Octokit } = require("@octokit/rest");
-
-// Helper function to get authenticated user's GitHub PAT and username
-const getGitHubAuthDetails = async (userId) => {
-  const githubData = await GitHubData.findOne({ userId });
-  if (!githubData || !githubData.githubPAT) {
-    // Throw an error object that can be caught and used for consistent response
-    const error = new Error("GitHub PAT not found for the user.");
-    error.status = 400; // Bad Request, as the user needs to be authenticated with GitHub
-    throw error;
-  }
-  return {
-    pat: githubData.githubPAT,
-    username: githubData.githubUsername,
-    githubId: githubData.githubId,
-  };
-};
-
-// NEW HELPER: Get PAT and repo details for a developer if they are a legitimate collaborator
-const getCollaboratorPatAndRepoDetails = async (
-  developerUserId,
-  owner,
-  repo
-) => {
-  // 1. Get developer's GitHub ID
-  const developerGithubData = await GitHubData.findOne({
-    userId: developerUserId,
-  });
-  if (!developerGithubData) {
-    throw Object.assign(new Error("Developer's GitHub data not found."), {
-      status: 404,
-    });
-  }
-  const developerGithubId = developerGithubData.githubId;
-
-  // 2. Find the project linked to this repo
-  // Construct the regex to match both with and without .git
-  const githubRepoLinkRegex = new RegExp(
-    `^https?://github.com/${owner}/${repo}(.git)?/?$`,
-    "i"
-  );
-  const project = await Project.findOne({
-    githubRepoLink: githubRepoLinkRegex,
-  });
-  if (!project) {
-    throw Object.assign(
-      new Error("Project not found for the given repository."),
-      { status: 404 }
-    );
-  }
-
-  // 3. Check if the developer is a collaborator on this project
-  const projectCollaboratorDoc = await ProjectCollaborator.findOne({
-    project_id: project._id,
-    "collaborators.githubId": developerGithubId,
-  });
-
-  if (!projectCollaboratorDoc) {
-    throw Object.assign(
-      new Error("Developer is not an accepted collaborator for this project."),
-      { status: 403 }
-    );
-  }
-
-  // 4. Get the manager's (project owner's) GitHub PAT
-  const managerUserId = project.userId; // Assuming project.userId is the manager's ID
-  const managerGithubData = await GitHubData.findOne({ userId: managerUserId });
-  if (!managerGithubData || !managerGithubData.githubPAT) {
-    throw Object.assign(
-      new Error("Manager's GitHub PAT not found. Cannot grant access."),
-      { status: 500 }
-    );
-  }
-
-  return {
-    pat: managerGithubData.githubPAT,
-    username: managerGithubData.githubUsername,
-    repoFullName: `${owner}/${repo}`,
-  };
-};
-
-// Authenticate and store GitHub data (existing function - slightly enhanced error handling)
-const authenticateGitHub = async (req, res) => {
-  try {
-    const { githubUsername, githubEmail, githubToken } = req.body;
-    const userId = req.user.id;
-
-    if (!githubUsername || !githubEmail || !githubToken) {
-      return res.status(400).json({
-        success: false,
-        message: "GitHub username, email, and token are required",
-      });
-    }
-
-    const githubResponse = await fetch("https://api.github.com/user", {
-      headers: {
-        Authorization: `token ${githubToken}`,
-        "User-Agent": "GitGPT-App", // Consistent User-Agent
-      },
-    });
-
-    if (!githubResponse.ok) {
-      const errorData = await githubResponse
-        .json()
-        .catch(() => ({ message: "Unable to parse GitHub error response" }));
-      return res.status(githubResponse.status).json({
-        // Use GitHub's status
-        success: false,
-        message: `Invalid GitHub token or unable to authenticate with GitHub: ${errorData.message}`,
-      });
-    }
-
-    const githubUserData = await githubResponse.json();
-    const existingGitHubData = await GitHubData.findOne({ userId });
-    let savedGitHubData;
-
-    if (existingGitHubData) {
-      existingGitHubData.githubUsername = githubUsername;
-      existingGitHubData.githubEmail = githubEmail;
-      existingGitHubData.githubId = githubUserData.id.toString();
-      existingGitHubData.githubPAT = githubToken; // Ensure PAT is updated
-      existingGitHubData.avatarUrl = githubUserData.avatar_url;
-      existingGitHubData.authenticatedAt = new Date();
-      savedGitHubData = await existingGitHubData.save();
-    } else {
-      savedGitHubData = await GitHubData.create({
-        userId,
-        githubUsername,
-        githubEmail,
-        githubId: githubUserData.id.toString(),
-        githubPAT: githubToken,
-        avatarUrl: githubUserData.avatar_url,
-      });
-    }
-
-    await User.findByIdAndUpdate(userId, { isAuthenticatedToGithub: true });
-
-    res.status(200).json({
-      success: true,
-      message: "GitHub authentication successful",
-      data: {
-        // Return consistent data structure
-        githubUsername: savedGitHubData.githubUsername,
-        githubEmail: savedGitHubData.githubEmail,
-        avatarUrl: savedGitHubData.avatarUrl,
-        githubId: savedGitHubData.githubId,
-        authenticatedAt: savedGitHubData.authenticatedAt,
-      },
-    });
-  } catch (error) {
-    console.error("GitHub authentication error:", error);
-    res.status(500).json({
-      success: false,
-      message:
-        error.message || "Internal server error during GitHub authentication",
-    });
-  }
-};
-
-// Get GitHub authentication status and data (existing function - minor refinement)
-const getGitHubStatus = async (req, res) => {
-  try {
-    const userId = req.user.id;
-    const user = await User.findById(userId);
-
-    if (!user) {
-      return res
-        .status(404)
-        .json({ success: false, message: "User not found" });
-    }
-
-    if (!user.isAuthenticatedToGithub) {
-      return res
-        .status(200)
-        .json({ success: true, isAuthenticated: false, data: null });
-    }
-
-    const githubData = await GitHubData.findOne({ userId }).select(
-      "-githubPAT"
-    ); // Exclude PAT
-
-    if (!githubData) {
-      // Data inconsistency: User marked as auth'd but no GitHubData record. Reset.
-      await User.findByIdAndUpdate(userId, { isAuthenticatedToGithub: false });
-      return res.status(200).json({
-        success: true,
-        isAuthenticated: false,
-        data: null,
-        message:
-          "GitHub data inconsistency found and corrected. Please re-authenticate GitHub.",
-      });
-    }
-
-    res
-      .status(200)
-      .json({ success: true, isAuthenticated: true, data: githubData });
-  } catch (error) {
-    console.error("Get GitHub status error:", error);
-    res.status(500).json({
-      success: false,
-      message: "Internal server error while fetching GitHub status",
-    });
-  }
-};
-
-// Disconnect GitHub (existing function)
-const disconnectGitHub = async (req, res) => {
-  try {
-    const userId = req.user.id;
-    await GitHubData.findOneAndDelete({ userId });
-    await User.findByIdAndUpdate(userId, { isAuthenticatedToGithub: false });
-    res.status(200).json({
-      success: true,
-      message: "GitHub account disconnected successfully",
-    });
-  } catch (error) {
-    console.error("Disconnect GitHub error:", error);
-    res.status(500).json({
-      success: false,
-      message: "Internal server error while disconnecting GitHub",
-    });
-  }
-};
-
-// Get GitHub data (legacy, if still needed)
-const getGitHubData = async (req, res) => {
-  try {
-    const userId = req.user.id;
-    const githubData = await GitHubData.findOne({ userId }).select(
-      "-githubPAT"
-    );
-    if (!githubData) {
-      return res.status(404).json({
-        success: false,
-        message: "GitHub data not found for this user",
-      });
-    }
-    res.status(200).json({ success: true, data: githubData });
-  } catch (error) {
-    console.error("Get GitHub data error:", error);
-    res.status(500).json({ success: false, message: "Internal server error" });
-  }
-};
-
-// Check GitHub auth status (legacy, if still needed)
-const checkGitHubAuthStatus = async (req, res) => {
-  try {
-    const userId = req.user.id;
-    const user = await User.findById(userId);
-    if (!user) {
-      return res
-        .status(404)
-        .json({ success: false, message: "User not found" });
-    }
-    res.status(200).json({
-      success: true,
-      isAuthenticatedToGithub: user.isAuthenticatedToGithub,
-    });
-  } catch (error) {
-    console.error("Check GitHub auth status error:", error);
-    res.status(500).json({ success: false, message: "Internal server error" });
-  }
-};
-
-// Get user's private GitHub repositories (existing function - refined)
-const getUserGithubRepos = async (req, res) => {
-  try {
-    const userId = req.user.id;
-    const { pat, username } = await getGitHubAuthDetails(userId); // Use helper
-
-    const reposResponse = await fetch(
-      `https://api.github.com/user/repos?type=owner&per_page=100`, // Get more repos
-      {
-        headers: {
-          Authorization: `token ${pat}`,
-          "User-Agent": username || "GitGPT-App",
-        },
-      }
-    );
-
-    if (!reposResponse.ok) {
-      if (reposResponse.status === 401) {
-        // Token might be invalid
-        await User.findByIdAndUpdate(userId, {
-          isAuthenticatedToGithub: false,
-        });
-      }
-      const errorData = await reposResponse.json().catch(() => ({}));
-      return res.status(reposResponse.status).json({
-        success: false,
-        message: `Failed to fetch GitHub repositories: ${
-          errorData.message || reposResponse.statusText
-        }`,
-        isAuthenticatedToGithub:
-          reposResponse.status === 401 ? false : undefined,
-      });
-    }
-
-    const repos = await reposResponse.json();
-    const privateRepos = repos
-      .filter((repo) => repo.private) // Assuming you only want private ones for project creation
-      .map((repo) => ({
-        name: repo.name,
-        html_url: repo.html_url,
-        full_name: repo.full_name,
-      }));
-
-    res.status(200).json({
-      success: true,
-      isAuthenticatedToGithub: true,
-      repos: privateRepos,
-    });
-  } catch (error) {
-    console.error("Error fetching GitHub repositories:", error);
-    res.status(error.status || 500).json({
-      success: false,
-      message:
-        error.message ||
-        "Internal server error while fetching GitHub repositories",
-      isAuthenticatedToGithub: error.status === 401 ? false : undefined,
-    });
-  }
-};
-
-// Search GitHub users (existing function)
-const searchGithubUsers = async (req, res) => {
-  try {
-    const { q } = req.query;
-    if (!q) {
-      return res
-        .status(400)
-        .json({ success: false, message: "Search query is required." });
-    }
-    const githubResponse = await fetch(
-      `https://api.github.com/search/users?q=${q}&per_page=20`,
-      {
-        headers: { "User-Agent": "GitGPT-App" }, // Use consistent agent
-      }
-    );
-    if (!githubResponse.ok) {
-      const errorData = await githubResponse.json().catch(() => ({}));
-      return res.status(githubResponse.status).json({
-        success: false,
-        message: `Failed to search GitHub users: ${
-          errorData.message || githubResponse.statusText
-        }`,
-      });
-    }
-    const data = await githubResponse.json();
-    res.status(200).json({ success: true, users: data.items });
-  } catch (error) {
-    console.error("Error searching GitHub users:", error);
-    res.status(500).json({ success: false, message: "Internal server error." });
-  }
-};
-
-// Add collaborator (existing function - minor refinements)
-const addCollaborator = async (req, res) => {
-  const { projectId, githubUsername, permissions } = req.body;
-  const userId = req.user.id;
-
-  try {
-    const project = await Project.findById(projectId);
-    if (!project)
-      return res
-        .status(404)
-        .json({ success: false, message: "Project not found." });
-    if (project.userId.toString() !== userId)
-      return res
-        .status(403)
-        .json({ success: false, message: "Not authorized." });
-
-    const { pat: ownerPat, username: ownerUsername } =
-      await getGitHubAuthDetails(userId);
-
-    const searchUserResponse = await fetch(
-      `https://api.github.com/users/${githubUsername}`,
-      {
-        headers: {
-          Authorization: `token ${ownerPat}`,
-          "User-Agent": ownerUsername || "GitGPT-App",
-        },
-      }
-    );
-    if (!searchUserResponse.ok) {
-      const errorData = await searchUserResponse.json().catch(() => ({}));
-      return res.status(searchUserResponse.status).json({
-        success: false,
-        message: `Failed to find GitHub user '${githubUsername}': ${
-          errorData.message || "User not found"
-        }`,
-      });
-    }
-    const collaboratorGitHubInfo = await searchUserResponse.json();
-
-    const repoFullName = new URL(project.githubRepoLink).pathname
-      .substring(1)
-      .replace(/\.git$/, "");
-    const addCollaboratorResponse = await fetch(
-      `https://api.github.com/repos/${repoFullName}/collaborators/${githubUsername}`,
-      {
-        method: "PUT", // Adds or invites user
-        headers: {
-          Authorization: `token ${ownerPat}`,
-          "User-Agent": ownerUsername || "GitGPT-App",
-          "Content-Type": "application/json",
-        },
-        // body: JSON.stringify({ permission: "push" }), // Example: give push access. Default is read.
-      }
-    );
-
-    // GitHub returns 201 if invitation created, 204 if already a collaborator and permissions updated (or no change)
-    if (![201, 204].includes(addCollaboratorResponse.status)) {
-      const errorData = await addCollaboratorResponse.json().catch(() => ({}));
-      // 422 if user cannot be added (e.g. org restrictions)
-      if (
-        addCollaboratorResponse.status === 422 &&
-        errorData.message?.includes("is already a collaborator")
-      ) {
-        console.log(
-          `User ${githubUsername} is already a collaborator on GitHub. Proceeding to update database.`
-        );
-      } else {
-        return res.status(addCollaboratorResponse.status).json({
-          success: false,
-          message: `Failed to add collaborator to GitHub repository: ${
-            errorData.message || addCollaboratorResponse.statusText
-          }`,
-        });
-      }
-    }
-    const invitationData =
-      addCollaboratorResponse.status === 201
-        ? await addCollaboratorResponse.json()
-        : null;
-
-    const newCollaboratorData = {
-      username: githubUsername,
-      githubId: collaboratorGitHubInfo.id.toString(),
-      avatarUrl: collaboratorGitHubInfo.avatar_url,
-      status: invitationData ? "pending" : "accepted", // If 204, they are already accepted. If 201, invitation is pending.
-      permissions: permissions || [],
-    };
-
-    let projectCollaboratorDoc = await ProjectCollaborator.findOne({
-      project_id: projectId,
-    });
-    if (projectCollaboratorDoc) {
-      const existingIdx = projectCollaboratorDoc.collaborators.findIndex(
-        (c) => c.githubId === newCollaboratorData.githubId
-      );
-      if (existingIdx > -1)
-        projectCollaboratorDoc.collaborators[existingIdx] = {
-          ...projectCollaboratorDoc.collaborators[existingIdx],
-          ...newCollaboratorData,
-        };
-      else projectCollaboratorDoc.collaborators.push(newCollaboratorData);
-      await projectCollaboratorDoc.save();
-    } else {
-      await ProjectCollaborator.create({
-        created_user_id: userId,
-        project_id: projectId,
-        collaborators: [newCollaboratorData],
-      });
-    }
-    res.status(200).json({
-      success: true,
-      message: "Collaborator added/updated successfully.",
-    });
-  } catch (error) {
-    console.error("Error adding collaborator:", error);
-    res.status(error.status || 500).json({
-      success: false,
-      message: error.message || "Internal server error.",
-    });
-  }
-};
-
-// Get collaborators by project ID (existing function)
-const getCollaboratorsByProjectId = async (req, res) => {
-  try {
-    const { projectId } = req.params;
-    const collaboratorsDoc = await ProjectCollaborator.findOne({
-      project_id: projectId,
-    });
-    if (!collaboratorsDoc)
-      return res.status(200).json({ success: true, collaborators: [] });
-    res
-      .status(200)
-      .json({ success: true, collaborators: collaboratorsDoc.collaborators });
-  } catch (error) {
-    console.error("Error fetching collaborators:", error);
-    res.status(500).json({ success: false, message: "Internal server error." });
-  }
-};
-
-// Delete collaborator (existing function - refined)
-const deleteCollaborator = async (req, res) => {
-  const { projectId, githubUsername } = req.params;
-  const userId = req.user.id;
-  try {
-    const project = await Project.findById(projectId);
-    if (!project)
-      return res
-        .status(404)
-        .json({ success: false, message: "Project not found." });
-    if (project.userId.toString() !== userId)
-      return res
-        .status(403)
-        .json({ success: false, message: "Not authorized." });
-
-    const { pat: ownerPat, username: ownerUsername } =
-      await getGitHubAuthDetails(userId);
-    const repoFullName = new URL(project.githubRepoLink).pathname
-      .substring(1)
-      .replace(/\.git$/, "");
-
-    const removeCollaboratorResponse = await fetch(
-      `https://api.github.com/repos/${repoFullName}/collaborators/${githubUsername}`,
-      {
-        method: "DELETE",
-        headers: {
-          Authorization: `token ${ownerPat}`,
-          "User-Agent": ownerUsername || "GitGPT-App",
-        },
-      }
-    );
-
-    if (
-      !removeCollaboratorResponse.ok &&
-      removeCollaboratorResponse.status !== 404
-    ) {
-      // 404 means not a collaborator, which is fine for deletion
-      const errorData = await removeCollaboratorResponse
-        .json()
-        .catch(() => ({}));
-      return res.status(removeCollaboratorResponse.status).json({
-        success: false,
-        message: `Failed to remove collaborator from GitHub: ${
-          errorData.message || removeCollaboratorResponse.statusText
-        }`,
-      });
-    }
-
-    const projectCollaboratorDoc = await ProjectCollaborator.findOne({
-      project_id: projectId,
-    });
-    if (projectCollaboratorDoc) {
-      projectCollaboratorDoc.collaborators =
-        projectCollaboratorDoc.collaborators.filter(
-          (c) => c.username !== githubUsername
-        );
-      await projectCollaboratorDoc.save();
-    }
-    res
-      .status(200)
-      .json({ success: true, message: "Collaborator removed successfully." });
-  } catch (error) {
-    console.error("Error deleting collaborator:", error);
-    res.status(error.status || 500).json({
-      success: false,
-      message: error.message || "Internal server error.",
-    });
-  }
-};
-
-/**
- * @desc Delete a GitHub repository.
- * @route DELETE /api/github/repos/:owner/:repo
- * @access Private (requires user authentication)
- */
-const deleteGithubRepo = async (req, res) => {
-  const { owner, repo } = req.params;
-  const userId = req.user.id;
-
-  try {
-    const { pat: githubPAT, username: githubUsername } =
-      await getGitHubAuthDetails(userId);
-
-    const response = await fetch(
-      `https://api.github.com/repos/${owner}/${repo}`,
-      {
-        method: "DELETE",
-        headers: {
-          Authorization: `token ${githubPAT}`,
-          "User-Agent": githubUsername,
-          Accept: "application/vnd.github.v3+json",
-        },
-      }
-    );
-
-    if (!response.ok) {
-      const errorData = await response
-        .json()
-        .catch(() => ({ message: response.statusText }));
-      console.error(
-        `GitHub API error deleting repository ${owner}/${repo}:`,
-        errorData
-      );
-      return res.status(response.status).json({
-        success: false,
-        message: `Failed to delete GitHub repository: ${
-          errorData.message || "Unknown error."
-        }`,
-      });
-    }
-
-    // GitHub returns 204 No Content for successful deletion
-    res.status(204).json({
-      success: true,
-      message: "GitHub repository deleted successfully.",
-    });
-  } catch (error) {
-    console.error("Error deleting GitHub repository:", error);
-    res.status(error.status || 500).json({
-      success: false,
-      message:
-        error.message ||
-        "Internal server error while deleting GitHub repository.",
-    });
-  }
-};
-
-// Update collaborator permissions (existing function)
-const updateCollaboratorPermissions = async (req, res) => {
-  const { projectId, githubUsername } = req.params;
-  const { permissions } = req.body;
-  const userId = req.user.id;
-  try {
-    const project = await Project.findById(projectId);
-    if (!project)
-      return res
-        .status(404)
-        .json({ success: false, message: "Project not found." });
-    if (project.userId.toString() !== userId)
-      return res
-        .status(403)
-        .json({ success: false, message: "Not authorized." });
-    if (!Array.isArray(permissions))
-      return res
-        .status(400)
-        .json({ success: false, message: "Permissions must be an array." });
-
-    const projectCollaboratorDoc = await ProjectCollaborator.findOne({
-      project_id: projectId,
-    });
-    if (!projectCollaboratorDoc)
-      return res.status(404).json({
-        success: false,
-        message: "Project collaborator data not found.",
-      });
-
-    const collaboratorIndex = projectCollaboratorDoc.collaborators.findIndex(
-      (c) => c.username === githubUsername
-    );
-    if (collaboratorIndex === -1)
-      return res.status(404).json({
-        success: false,
-        message: "Collaborator not found for this project.",
-      });
-
-    projectCollaboratorDoc.collaborators[collaboratorIndex].permissions =
-      permissions;
-    await projectCollaboratorDoc.save();
-    res.status(200).json({
-      success: true,
-      message: "Collaborator permissions updated successfully.",
-    });
-  } catch (error) {
-    console.error("Error updating collaborator permissions:", error);
-    res.status(500).json({ success: false, message: "Internal server error." });
-  }
-};
-
-// Update collaborator status in DB (existing function)
-const updateCollaboratorStatusInDb = async (projectId, githubId, newStatus) => {
-  try {
-    const projectCollaboratorDoc = await ProjectCollaborator.findOne({
-      project_id: projectId,
-    });
-    if (!projectCollaboratorDoc) {
-      console.warn(
-        `ProjectCollaborator document not found for project_id: ${projectId}`
-      );
-      return false;
-    }
-    const collaboratorIndex = projectCollaboratorDoc.collaborators.findIndex(
-      (c) => c.githubId === githubId
-    );
-    if (collaboratorIndex === -1) {
-      console.warn(
-        `Collaborator with githubId ${githubId} not found for project ${projectId}`
-      );
-      return false;
-    }
-    if (
-      projectCollaboratorDoc.collaborators[collaboratorIndex].status !==
-      newStatus
-    ) {
-      projectCollaboratorDoc.collaborators[collaboratorIndex].status =
-        newStatus;
-      await projectCollaboratorDoc.save();
-      console.log(
-        `Collaborator ${githubId} status updated to '${newStatus}' for project ${projectId}`
-      );
-      return true;
-    }
-    return false;
-  } catch (error) {
-    console.error("Error updating collaborator status in DB:", error);
-    return false;
-  }
-};
-
-// Handle GitHub Webhook (existing function - minor refinement)
-const handleGitHubWebhook = async (req, res) => {
-  const GITHUB_WEBHOOK_SECRET = process.env.GITHUB_WEBHOOK_SECRET;
-  const signature = req.headers["x-hub-signature-256"];
-  const event = req.headers["x-github-event"];
-  const deliveryID = req.headers["x-github-delivery"]; // For logging
-
-  // IMPORTANT: Express.json() middleware might parse the body. For signature verification,
-  // you need the raw body. Ensure your webhook route is configured to use express.raw({ type: 'application/json' })
-  // or a similar mechanism to get the raw buffer.
-  // For this example, assuming req.rawBody is available or payload is correctly reconstructed.
-  // If using express.json(), this verification will likely fail.
-  // A common pattern is to have a separate middleware for raw body parsing just for webhook routes.
-
-  // Let's assume req.rawBody is populated by a middleware like:
-  // app.use('/api/github/webhook', express.raw({ type: 'application/json' }), githubRoutes);
-  const payload = req.body; // If using express.json(), this is already parsed.
-  // For verification, you'd need the raw stringified payload.
-  // This is a common pitfall.
-
-  // For now, this verification might not work correctly if express.json() has already parsed req.body.
-  // We'll proceed with logic, but highlight this as a critical point for webhook security.
-  if (GITHUB_WEBHOOK_SECRET && signature) {
-    // This needs the raw request body as a buffer or string.
-    // const hmac = crypto.createHmac("sha256", GITHUB_WEBHOOK_SECRET);
-    // const digest = "sha256=" + hmac.update(JSON.stringify(payload) /* or rawBody */).digest("hex");
-    // if (!crypto.timingSafeEqual(Buffer.from(digest), Buffer.from(signature))) {
-    //   console.warn(`Webhook signature mismatch for delivery ${deliveryID}!`);
-    //   return res.status(401).send("Webhook signature mismatch.");
-    // }
-    console.log(
-      `Webhook signature verification would be performed here for delivery ${deliveryID}. (Skipped for now due to raw body complexities)`
-    );
-  } else {
-    console.warn(
-      `Webhook secret not configured or signature missing for delivery ${deliveryID}. Processing insecurely.`
-    );
-  }
-
-  try {
-    console.log(
-      `Received GitHub webhook event: ${event}, Delivery ID: ${deliveryID}`
-    );
-    if (event === "member" || event === "membership") {
-      // `membership` for org member changes
-      const { action, member, repository, organization, scope } = req.body;
-      const relevantMember =
-        member || (scope === "user" ? req.body.user : null); // `membership` event has `user`
-
-      if (action === "added" && relevantMember && repository) {
-        const githubUsername = relevantMember.login;
-        const githubId = relevantMember.id.toString();
-        const repoFullName = repository.full_name;
-        console.log(
-          `Member '${githubUsername}' (ID: ${githubId}) was added to repository '${repoFullName}'`
-        );
-        const project = await Project.findOne({
-          githubRepoLink: { $regex: new RegExp(repoFullName, "i") },
-        });
-        if (project) {
-          await updateCollaboratorStatusInDb(project._id, githubId, "accepted");
-        } else
-          console.warn(
-            `No project found matching GitHub repository: ${repoFullName}`
-          );
-      } else if (action === "removed" && relevantMember && repository) {
-        const githubUsername = relevantMember.login;
-        const githubId = relevantMember.id.toString();
-        const repoFullName = repository.full_name;
-        console.log(
-          `Member '${githubUsername}' (ID: ${githubId}) was removed from repository '${repoFullName}'`
-        );
-        const project = await Project.findOne({
-          githubRepoLink: { $regex: new RegExp(repoFullName, "i") },
-        });
-        if (project) {
-          await updateCollaboratorStatusInDb(project._id, githubId, "rejected"); // Or 'removed'
-        }
-      }
-    }
-    res.status(200).send("Webhook received.");
-  } catch (error) {
-    console.error(
-      `Error processing GitHub webhook (Delivery ID: ${deliveryID}):`,
-      error
-    );
-    res.status(500).send("Error processing webhook.");
-  }
-};
-
-// Get user and GitHub data (existing function)
-const getUserAndGithubData = async (req, res) => {
-  try {
-    const { userId: requestedUserId } = req.params;
-    const authenticatedUserId = req.user.id;
-    if (requestedUserId !== authenticatedUserId) {
-      return res.status(403).json({
-        success: false,
-        message: "Unauthorized: You can only access your own data.",
-      });
-    }
-    const user = await User.findById(requestedUserId).select("-password");
-    if (!user)
-      return res
-        .status(404)
-        .json({ success: false, message: "User not found." });
-    const githubData = await GitHubData.findOne({
-      userId: requestedUserId,
-    }).select("-githubPAT");
-    res.status(200).json({
-      success: true,
-      user,
-      githubData,
-      message: "User and GitHub data fetched successfully.",
-    });
-  } catch (error) {
-    console.error("Error fetching user and GitHub data:", error);
-    res.status(500).json({ success: false, message: "Internal server error." });
-  }
-};
-
-// --- START: New/Updated functions for Branch and PR Management ---
-
-/**
- * @desc Get all branches for a given GitHub repository.
- * (Your existing getRepoBranches returned only names, this returns full branch objects)
- * @route GET /api/github/repos/:owner/:repo/branches
- * @access Private
- */
-const listRepoBranches = async (req, res) => {
-  const { owner, repo } = req.params;
-  const userId = req.user.id; // User making the request
-
-  console.log(
-    `[listRepoBranches] Request to list branches for ${owner}/${repo} by userId: ${userId}`
-  );
-
-  let githubPAT;
-  let githubUsername;
-
-  try {
-    const user = await User.findById(userId);
-    if (!user) {
-      return res
-        .status(404)
-        .json({ success: false, message: "User not found." });
-    }
-
-    if (user.role === "manager") {
-      // If the user is a manager, use their own PAT
-      const authDetails = await getGitHubAuthDetails(userId);
-      githubPAT = authDetails.pat;
-      githubUsername = authDetails.username;
-      console.log(`[listRepoBranches] User is a manager. Using manager's PAT.`);
-    } else if (user.role === "developer") {
-      // If the user is a developer, check if they are an accepted collaborator
-      console.log(
-        `[listRepoBranches] User is a developer. Checking collaboration status.`
-      );
-      const collaboratorDetails = await getCollaboratorPatAndRepoDetails(
-        userId,
-        owner,
-        repo
-      );
-      githubPAT = collaboratorDetails.pat; // This is the manager's PAT
-      githubUsername = collaboratorDetails.username; // This is the manager's username
-      console.log(
-        `[listRepoBranches] Developer is an accepted collaborator. Using manager's PAT.`
-      );
-    } else {
-      return res.status(403).json({
-        success: false,
-        message: "Unauthorized role to access this resource.",
-      });
-    }
-
-    // Mask PAT for logging, never log full PAT
-    const maskedPAT = githubPAT.substring(0, 5) + "...";
-    console.log(
-      `[listRepoBranches] Using PAT: ${maskedPAT} for username: ${githubUsername}`
-    );
-
-    const response = await fetch(
-      `https://api.github.com/repos/${owner}/${repo}/branches`,
-      {
-        headers: {
-          Authorization: `token ${githubPAT}`,
-          "User-Agent": githubUsername,
-          Accept: "application/vnd.github.v3+json",
-        },
-      }
-    );
-
-    if (!response.ok) {
-      let errorData = { message: response.statusText };
-      try {
-        errorData = await response.json();
-      } catch (e) {
-        // Ignore if response is not JSON
-      }
-      console.error(
-        `[listRepoBranches] GitHub API error listing branches for ${owner}/${repo}:`,
-        errorData
-      );
-      return res.status(response.status).json({
-        success: false,
-        message: `Failed to list branches for ${owner}/${repo}: ${
-          errorData.message || "Unknown GitHub API error."
-        }`,
-        errorDetails: errorData, // Include error details for better debugging
-      });
-    }
-
-    const branches = await response.json();
-    console.log(
-      `[listRepoBranches] Successfully fetched ${branches.length} branches for ${owner}/${repo}.`
-    );
-    res.status(200).json({ success: true, branches });
-  } catch (error) {
-    console.error("[listRepoBranches] Error in listRepoBranches:", error);
-    res.status(error.status || 500).json({
-      success: false,
-      message: error.message || "Internal server error while listing branches.",
-    });
-  }
-};
-
-// Create a new branch
-const createNewBranch = async (req, res) => {
-  const { owner, repo, newBranchName, baseBranch } = req.body;
-  const userId = req.user.id;
-
-  try {
-    // Determine which PAT to use based on user role and collaboration status
-    let githubPAT;
-    let githubUsername;
-    const user = await User.findById(userId);
-    if (!user) {
-      return res
-        .status(404)
-        .json({ success: false, message: "User not found." });
-    }
-
-    if (user.role === "manager") {
-      const authDetails = await getGitHubAuthDetails(userId);
-      githubPAT = authDetails.pat;
-      githubUsername = authDetails.username;
-    } else if (user.role === "developer") {
-      const collaboratorDetails = await getCollaboratorPatAndRepoDetails(
-        userId,
-        owner,
-        repo
-      );
-      githubPAT = collaboratorDetails.pat;
-      githubUsername = collaboratorDetails.username;
-    } else {
-      return res.status(403).json({
-        success: false,
-        message: "Unauthorized role to create branches.",
-      });
-    }
-
-    // 1. Get the SHA of the base branch
-    const getRefResponse = await fetch(
-      `https://api.github.com/repos/${owner}/${repo}/git/ref/heads/${baseBranch}`,
-      {
-        headers: {
-          Authorization: `token ${githubPAT}`,
-          "User-Agent": githubUsername,
-          Accept: "application/vnd.github.v3+json",
-        },
-      }
-    );
-
-    if (!getRefResponse.ok) {
-      const errorData = await getRefResponse
-        .json()
-        .catch(() => ({ message: getRefResponse.statusText }));
-      console.error("GitHub API error getting base branch ref:", errorData);
-      return res.status(getRefResponse.status).json({
-        success: false,
-        message: `Failed to get base branch ref ('${baseBranch}'): ${
-          errorData.message || "Unknown error."
-        }`,
-      });
-    }
-    const refData = await getRefResponse.json();
-    const baseBranchSha = refData.object.sha;
-
-    // 2. Create the new branch
-    const createBranchResponse = await fetch(
-      `https://api.github.com/repos/${owner}/${repo}/git/refs`,
-      {
-        method: "POST",
-        headers: {
-          Authorization: `token ${githubPAT}`,
-          "User-Agent": githubUsername,
-          "Content-Type": "application/json",
-          Accept: "application/vnd.github.v3+json",
-        },
-        body: JSON.stringify({
-          ref: `refs/heads/${newBranchName}`,
-          sha: baseBranchSha,
-        }),
-      }
-    );
-
-    if (!createBranchResponse.ok) {
-      const errorData = await createBranchResponse
-        .json()
-        .catch(() => ({ message: createBranchResponse.statusText }));
-      console.error("GitHub API error creating new branch:", errorData);
-      return res.status(createBranchResponse.status).json({
-        success: false,
-        message: `Failed to create branch '${newBranchName}': ${
-          errorData.message || "Unknown error."
-        }`,
-      });
-    }
-
-    const branchData = await createBranchResponse.json();
-    res.status(201).json({
-      success: true,
-      message: "Branch created successfully.",
-      branch: branchData,
-    });
-  } catch (error) {
-    console.error("Error in createNewBranch:", error);
-    res.status(error.status || 500).json({
-      success: false,
-      message: error.message || "Internal server error while creating branch.",
-    });
-  }
-};
-
-// Delete an existing branch
-const deleteExistingBranch = async (req, res) => {
-  const { owner, repo, branchNameEncoded } = req.params;
-  const branchName = decodeURIComponent(branchNameEncoded); // Decode the branch name
-  const userId = req.user.id;
-
-  try {
-    // Determine which PAT to use based on user role and collaboration status
-    let githubPAT;
-    let githubUsername;
-    const user = await User.findById(userId);
-    if (!user) {
-      return res
-        .status(404)
-        .json({ success: false, message: "User not found." });
-    }
-
-    if (user.role === "manager") {
-      const authDetails = await getGitHubAuthDetails(userId);
-      githubPAT = authDetails.pat;
-      githubUsername = authDetails.username;
-    } else if (user.role === "developer") {
-      const collaboratorDetails = await getCollaboratorPatAndRepoDetails(
-        userId,
-        owner,
-        repo
-      );
-      githubPAT = collaboratorDetails.pat;
-      githubUsername = collaboratorDetails.username;
-    } else {
-      return res.status(403).json({
-        success: false,
-        message: "Unauthorized role to delete branches.",
-      });
-    }
-
-    const response = await fetch(
-      `https://api.github.com/repos/${owner}/${repo}/git/refs/heads/${branchName}`,
-      {
-        method: "DELETE",
-        headers: {
-          Authorization: `token ${githubPAT}`,
-          "User-Agent": githubUsername,
-          Accept: "application/vnd.github.v3+json",
-        },
-      }
-    );
-
-    if (!response.ok) {
-      const errorData = await response
-        .json()
-        .catch(() => ({ message: response.statusText }));
-      console.error("GitHub API error deleting branch:", errorData);
-      return res.status(response.status).json({
-        success: false,
-        message: `Failed to delete branch '${branchName}': ${
-          errorData.message || "Unknown error."
-        }`,
-      });
-    }
-
-    res
-      .status(204)
-      .json({ success: true, message: "Branch deleted successfully." }); // 204 No Content for successful deletion
-  } catch (error) {
-    console.error("Error in deleteExistingBranch:", error);
-    res.status(error.status || 500).json({
-      success: false,
-      message: error.message || "Internal server error while deleting branch.",
-    });
-  }
-};
-
-// List Pull Requests for a repository
-const listPullRequests = async (req, res) => {
-  const { owner, repo } = req.params;
-  const userId = req.user.id;
-
-  try {
-    // Determine which PAT to use based on user role and collaboration status
-    let githubPAT;
-    let githubUsername;
-    const user = await User.findById(userId);
-    if (!user) {
-      return res
-        .status(404)
-        .json({ success: false, message: "User not found." });
-    }
-
-    if (user.role === "manager") {
-      const authDetails = await getGitHubAuthDetails(userId);
-      githubPAT = authDetails.pat;
-      githubUsername = authDetails.username;
-    } else if (user.role === "developer") {
-      const collaboratorDetails = await getCollaboratorPatAndRepoDetails(
-        userId,
-        owner,
-        repo
-      );
-      githubPAT = collaboratorDetails.pat;
-      githubUsername = collaboratorDetails.username;
-    } else {
-      return res.status(403).json({
-        success: false,
-        message: "Unauthorized role to list pull requests.",
-      });
-    }
-
-    const response = await fetch(
-      `https://api.github.com/repos/${owner}/${repo}/pulls`,
-      {
-        headers: {
-          Authorization: `token ${githubPAT}`,
-          "User-Agent": githubUsername,
-          Accept: "application/vnd.github.v3+json",
-        },
-      }
-    );
-
-    if (!response.ok) {
-      const errorData = await response
-        .json()
-        .catch(() => ({ message: response.statusText }));
-      console.error("GitHub API error listing pull requests:", errorData);
-      return res.status(response.status).json({
-        success: false,
-        message: `Failed to list pull requests for ${owner}/${repo}: ${
-          errorData.message || "Unknown error."
-        }`,
-      });
-    }
-
-    const pullRequests = await response.json();
-    res.status(200).json({ success: true, pullRequests });
-  } catch (error) {
-    console.error("Error in listPullRequests:", error);
-    res.status(error.status || 500).json({
-      success: false,
-      message:
-        error.message || "Internal server error while listing pull requests.",
-    });
-  }
-};
-
-// Create a new Pull Request
-const createNewPullRequest = async (req, res) => {
-  const { owner, repo, title, head, base, body } = req.body;
-  const userId = req.user.id;
-
-  try {
-    // Determine which PAT to use based on user role and collaboration status
-    let githubPAT;
-    let githubUsername;
-    const user = await User.findById(userId);
-    if (!user) {
-      return res
-        .status(404)
-        .json({ success: false, message: "User not found." });
-    }
-
-    if (user.role === "manager") {
-      const authDetails = await getGitHubAuthDetails(userId);
-      githubPAT = authDetails.pat;
-      githubUsername = authDetails.username;
-    } else if (user.role === "developer") {
-      const collaboratorDetails = await getCollaboratorPatAndRepoDetails(
-        userId,
-        owner,
-        repo
-      );
-      githubPAT = collaboratorDetails.pat;
-      githubUsername = collaboratorDetails.username;
-    } else {
-      return res.status(403).json({
-        success: false,
-        message: "Unauthorized role to create pull requests.",
-      });
-    }
-
-    const response = await fetch(
-      `https://api.github.com/repos/${owner}/${repo}/pulls`,
-      {
-        method: "POST",
-        headers: {
-          Authorization: `token ${githubPAT}`,
-          "User-Agent": githubUsername,
-          "Content-Type": "application/json",
-          Accept: "application/vnd.github.v3+json",
-        },
-        body: JSON.stringify({ title, head, base, body }),
-      }
-    );
-
-    if (!response.ok) {
-      const errorData = await response
-        .json()
-        .catch(() => ({ message: response.statusText }));
-      console.error("GitHub API error creating pull request:", errorData);
-      return res.status(response.status).json({
-        success: false,
-        message: `Failed to create pull request: ${
-          errorData.message || "Unknown error."
-        }`,
-      });
-    }
-
-    const prData = await response.json();
-    res.status(201).json({
-      success: true,
-      message: "Pull Request created successfully.",
-      pr: prData,
-    });
-  } catch (error) {
-    console.error("Error in createNewPullRequest:", error);
-    res.status(error.status || 500).json({
-      success: false,
-      message:
-        error.message || "Internal server error while creating pull request.",
-    });
-  }
-};
-
-// Get a single Pull Request
-const getPullRequest = async (req, res) => {
-  const { owner, repo, pull_number } = req.params;
-  const userId = req.user.id;
-
-  try {
-    // Determine which PAT to use based on user role and collaboration status
-    let githubPAT;
-    let githubUsername;
-    const user = await User.findById(userId);
-    if (!user) {
-      return res
-        .status(404)
-        .json({ success: false, message: "User not found." });
-    }
-
-    if (user.role === "manager") {
-      const authDetails = await getGitHubAuthDetails(userId);
-      githubPAT = authDetails.pat;
-      githubUsername = authDetails.username;
-    } else if (user.role === "developer") {
-      const collaboratorDetails = await getCollaboratorPatAndRepoDetails(
-        userId,
-        owner,
-        repo
-      );
-      githubPAT = collaboratorDetails.pat;
-      githubUsername = collaboratorDetails.username;
-    } else {
-      return res.status(403).json({
-        success: false,
-        message: "Unauthorized role to get pull request.",
-      });
-    }
-
-    const response = await fetch(
-      `https://api.github.com/repos/${owner}/${repo}/pulls/${pull_number}`,
-      {
-        headers: {
-          Authorization: `token ${githubPAT}`,
-          "User-Agent": githubUsername,
-          Accept: "application/vnd.github.v3+json",
-        },
-      }
-    );
-
-    if (!response.ok) {
-      const errorData = await response
-        .json()
-        .catch(() => ({ message: response.statusText }));
-      console.error("GitHub API error getting pull request:", errorData);
-      return res.status(response.status).json({
-        success: false,
-        message: `Failed to get pull request #${pull_number}: ${
-          errorData.message || "Unknown error."
-        }`,
-      });
-    }
-
-    const prData = await response.json();
-    res.status(200).json({ success: true, pr: prData });
-  } catch (error) {
-    console.error("Error in getPullRequest:", error);
-    res.status(error.status || 500).json({
-      success: false,
-      message:
-        error.message || "Internal server error while getting pull request.",
-    });
-  }
-};
-
-// Update an existing Pull Request
-const updateExistingPullRequest = async (req, res) => {
-  const { owner, repo, pull_number } = req.params;
-  const { title, body, state } = req.body; // Can update title, body, or state (open/closed)
-  const userId = req.user.id;
-
-  try {
-    // Determine which PAT to use based on user role and collaboration status
-    let githubPAT;
-    let githubUsername;
-    const user = await User.findById(userId);
-    if (!user) {
-      return res
-        .status(404)
-        .json({ success: false, message: "User not found." });
-    }
-
-    if (user.role === "manager") {
-      const authDetails = await getGitHubAuthDetails(userId);
-      githubPAT = authDetails.pat;
-      githubUsername = authDetails.username;
-    } else if (user.role === "developer") {
-      const collaboratorDetails = await getCollaboratorPatAndRepoDetails(
-        userId,
-        owner,
-        repo
-      );
-      githubPAT = collaboratorDetails.pat;
-      githubUsername = collaboratorDetails.username;
-    } else {
-      return res.status(403).json({
-        success: false,
-        message: "Unauthorized role to update pull requests.",
-      });
-    }
-
-    const response = await fetch(
-      `https://api.github.com/repos/${owner}/${repo}/pulls/${pull_number}`,
-      {
-        method: "PATCH", // PATCH for partial updates
-        headers: {
-          Authorization: `token ${githubPAT}`,
-          "User-Agent": githubUsername,
-          "Content-Type": "application/json",
-          Accept: "application/vnd.github.v3+json",
-        },
-        body: JSON.stringify({ title, body, state }),
-      }
-    );
-
-    if (!response.ok) {
-      const errorData = await response
-        .json()
-        .catch(() => ({ message: response.statusText }));
-      console.error("GitHub API error updating pull request:", errorData);
-      return res.status(response.status).json({
-        success: false,
-        message: `Failed to update pull request #${pull_number}: ${
-          errorData.message || "Unknown error."
-        }`,
-      });
-    }
-
-    const updatedPrData = await response.json();
-    res.status(200).json({
-      success: true,
-      message: "Pull Request updated successfully.",
-      pr: updatedPrData,
-    });
-  } catch (error) {
-    console.error("Error updating pull request:", error);
-    res.status(error.status || 500).json({
-      success: false,
-      message: error.message || "Internal server error.",
-    });
-  }
-};
-
-// --- END: New/Updated functions for Branch and PR Management ---
-
-// New: Get GitHub integration details
-const getGitHubDetails = async (req, res) => {
-  try {
-    const userId = req.user.id;
-    const githubData = await GitHubData.findOne({ userId }).select(
-      "-githubPAT"
-    );
-
-    console.log("DEBUG: Fetched GitHub Data:", githubData); // TEMPORARY LOG: Inspect retrieved data
-
-    if (!githubData) {
-      return res.status(200).json({
-        success: true,
-        message: "No GitHub details found for this user.",
-        data: null,
-      });
-    }
-
-    res.status(200).json({ success: true, data: githubData });
-  } catch (error) {
-    console.error("Error fetching GitHub details:", error);
-    res.status(500).json({ success: false, message: "Internal server error" });
-  }
-};
-
-// New: Add or update GitHub integration details
-const addOrUpdateGitHubDetails = async (req, res) => {
-  try {
-    const userId = req.user.id; // Assuming userId is available from authentication middleware
-    const { githubName, githubEmail, githubToken } = req.body;
-
-    if (!githubName || !githubEmail || !githubToken) {
-      return res
-        .status(400)
-        .json({ success: false, message: "All fields are required." });
-    }
-
-    let githubData = await GitHubData.findOne({ userId });
-
-    if (githubData) {
-      // Update existing details
-      githubData.githubUsername = githubName;
-      githubData.githubEmail = githubEmail;
-      githubData.githubPAT = githubToken; // Store the actual token
-      await githubData.save();
-      return res.status(200).json({
-        success: true,
-        message: "GitHub details updated successfully.",
-      });
-    } else {
-      // Create new details
-      githubData = new GitHubData({
-        userId,
-        githubUsername: githubName,
-        githubEmail: githubEmail,
-        githubPAT: githubToken,
-      });
-      await githubData.save();
-      return res
-        .status(201)
-        .json({ success: true, message: "GitHub details added successfully." });
-    }
-  } catch (error) {
-    console.error("Error adding/updating GitHub details:", error);
-    res.status(500).json({ success: false, message: "Internal server error" });
-  }
-};
-
-// New: Delete GitHub integration details
-const deleteGitHubDetails = async (req, res) => {
-  try {
-    const userId = req.user.id; // Assuming userId is available from authentication middleware
-    const result = await GitHubData.findOneAndDelete({ userId });
-
-    if (!result) {
-      return res.status(404).json({
-        success: false,
-        message: "No GitHub details found to delete.",
-      });
-    }
-
-    await User.findByIdAndUpdate(userId, { isAuthenticatedToGithub: false });
-
-    res
-      .status(200)
-      .json({ success: true, message: "GitHub details deleted successfully." });
-  } catch (error) {
-    console.error("Error deleting GitHub details:", error);
-    res.status(500).json({ success: false, message: "Internal server error" });
-  }
-};
-
-// Manual sync endpoint for GitHub contributions
-const syncContributions = async (req, res) => {
-  try {
-    const { projectId } = req.params;
-    const { branchName } = req.body; // Accept branch name from frontend
-    const project = await Project.findById(projectId);
-    if (!project) return res.status(404).json({ message: "Project not found" });
-
-    // Try both string and ObjectId for userId
-    let githubData = await GitHubData.findOne({ userId: project.userId.toString() });
-    if (!githubData) {
-      githubData = await GitHubData.findOne({ userId: project.userId });
-    }
-
-    if (!githubData || !githubData.githubPAT) {
-      return res.status(401).json({ message: "No GitHub token found for project owner. Authorization denied." });
-    }
-
-    // Extract repo info from project.githubRepoLink (assume format: https://github.com/org/repo)
-    const repoUrlParts = project.githubRepoLink.split("/");
-    const owner = repoUrlParts[repoUrlParts.length - 2];
-    const repo = repoUrlParts[repoUrlParts.length - 1];
-
-    const octokit = new Octokit({ auth: githubData.githubPAT });
-
-    // Use branchName if provided, otherwise use default branch
-    let branchToSync = branchName;
-    if (!branchToSync) {
-      // Fetch default branch from repo info
-      const { data: repoInfo } = await octokit.repos.get({ owner, repo });
-      branchToSync = repoInfo.default_branch;
-    }
-    console.log("Syncing branch:", branchToSync);
-
-    const { data: commits } = await octokit.repos.listCommits({
-      owner,
-      repo,
-      sha: branchToSync, // Only fetch commits from the specified branch
-      per_page: 20, // Increase if needed
-    });
-    console.log("Fetched commits:", commits.map(c => ({ sha: c.sha, author: c.author?.login, message: c.commit.message })));
-
-    for (const commit of commits) {
-      console.log("Processing commit:", commit.sha, commit.html_url, commit.author?.login, commit.commit.author.name);
-      // Fetch commit details to get stats
-      let linesAdded = 0;
-      try {
-        const { data: commitDetails } = await octokit.repos.getCommit({
-          owner,
-          repo,
-          ref: commit.sha,
-        });
-        if (commitDetails.stats) linesAdded = commitDetails.stats.additions;
-      } catch (err) {
-        console.error("Failed to fetch commit stats for", commit.sha, err.message);
-      }
-      const CodeContribution = require("../models/CodeContribution");
-      const exists = await CodeContribution.findOne({ prUrl: commit.html_url });
-      if (exists) {
-        console.log("Skipping existing commit:", commit.sha);
-        continue;
-      }
-      console.log("Creating CodeContribution for commit:", commit.sha, "Lines added:", linesAdded);
-      await CodeContribution.create({
-        projectId: project._id,
-        contributorType: "Developer",
-        githubUsername: commit.author?.login || commit.commit.author.name,
-        linesOfCode: linesAdded,
-        prUrl: commit.html_url,
-        contributionDate: new Date(commit.commit.author.date),
-      });
-    }
-    res.json({ success: true, message: "Contributions synced!" });
-  } catch (err) {
-    res.status(500).json({ message: err.message });
-  }
-};
-
-const getLastCommitDetails = async (req, res) => {
-  try {
-    const { projectId } = req.params;
-    const { branchName } = req.query; // Pass branchName as a query param
-
-    const project = await Project.findById(projectId);
-    if (!project) return res.status(404).json({ message: "Project not found" });
-
-    let githubData = await GitHubData.findOne({ userId: project.userId.toString() });
-    if (!githubData) {
-      githubData = await GitHubData.findOne({ userId: project.userId });
-    }
-    if (!githubData || !githubData.githubPAT) {
-      return res.status(401).json({ message: "No GitHub token found for project owner. Authorization denied." });
-    }
-
-    const repoUrlParts = project.githubRepoLink.split("/");
-    const owner = repoUrlParts[repoUrlParts.length - 2];
-    const repo = repoUrlParts[repoUrlParts.length - 1];
-
-    const octokit = new Octokit({ auth: githubData.githubPAT });
-
-    // Get the latest commit for the branch
-    const { data: commits } = await octokit.repos.listCommits({
-      owner,
-      repo,
-      sha: branchName, // If not provided, gets default branch
-      per_page: 50,
-    });
-
-    if (!commits.length) {
-      return res.status(404).json({ message: "No commits found." });
-    }
-
-    const commit = commits[0];
-
-    // Get commit details for stats
-    let linesAdded = 0;
-    let linesDeleted = 0;
-    try {
-      const { data: commitDetails } = await octokit.repos.getCommit({
-        owner,
-        repo,
-        ref: commit.sha,
-      });
-      if (commitDetails.stats) {
-        linesAdded = commitDetails.stats.additions;
-        linesDeleted = commitDetails.stats.deletions;
-      }
-    } catch (err) {
-      return res.status(500).json({ message: "Failed to fetch commit stats." });
-    }
-
-    // Return commit details
-    res.json({
-      sha: commit.sha,
-      author: commit.author?.login || commit.commit.author.name,
-      message: commit.commit.message,
-      date: commit.commit.author.date,
-      url: commit.html_url,
-      linesAdded,
-      linesDeleted,
-    });
-  } catch (err) {
-    res.status(500).json({ message: err.message });
-  }
-};
-
-// Fetch branches from a GitHub repo (supports private repos via server token)
-const getRepoBranchesServer = async (req, res) => {
-  try {
-    const { owner, repo } = req.query;
-    if (!owner || !repo) {
-      return res.status(400).json({ message: "Missing owner or repo parameter." });
-    }
-    const userId = req.user.id;
-    let githubPAT;
-    let githubUsername;
-    const user = await User.findById(userId);
-    if (!user) {
-      return res.status(404).json({ message: "User not found." });
-    }
-    if (user.role === "manager") {
-      const authDetails = await getGitHubAuthDetails(userId);
-      githubPAT = authDetails.pat;
-      githubUsername = authDetails.username;
-    } else if (user.role === "developer") {
-      const collaboratorDetails = await getCollaboratorPatAndRepoDetails(userId, owner, repo);
-      githubPAT = collaboratorDetails.pat;
-      githubUsername = collaboratorDetails.username;
-    } else {
-      return res.status(403).json({ message: "Unauthorized role to access this resource." });
-    }
-    const octokit = new Octokit({ auth: githubPAT });
-    const { data } = await octokit.repos.listBranches({ owner, repo });
-    res.json(data);
-  } catch (err) {
-    res.status(500).json({ message: err.message });
-  }
-};
-
-module.exports = {
-  authenticateGitHub,
-  getGitHubStatus,
-  disconnectGitHub,
-  getGitHubData,
-  checkGitHubAuthStatus,
-  getUserGithubRepos,
-  searchGithubUsers,
-  addCollaborator,
-  getCollaboratorsByProjectId,
-  deleteCollaborator,
-  updateCollaboratorPermissions,
-  handleGitHubWebhook,
-  createBranch: createNewBranch,
-  getRepoBranches: listRepoBranches,
-  getUserAndGithubData,
-  deleteExistingBranch,
-  listPullRequests,
-  createNewPullRequest,
-  updateExistingPullRequest,
-  deleteGithubRepo,
-  getGitHubDetails,
-  addOrUpdateGitHubDetails,
-  deleteGitHubDetails,
-<<<<<<< HEAD
-  syncContributions,
-  getLastCommitDetails,
-  getRepoBranchesServer,
-};
-
-=======
-};
->>>>>>> e0a72ae8
+// controllers/githubController.js
+const GitHubData = require("../models/GithubData"); // Ensure this path is correct
+const User = require("../models/User"); // Required for updating user auth status
+const Project = require("../models/Project"); // Required for collaborator logic
+const ProjectCollaborator = require("../models/ProjectCollaborator");
+const crypto = require("crypto");
+const { Octokit } = require("@octokit/rest");
+
+// Helper function to get authenticated user's GitHub PAT and username
+const getGitHubAuthDetails = async (userId) => {
+  const githubData = await GitHubData.findOne({ userId });
+  if (!githubData || !githubData.githubPAT) {
+    // Throw an error object that can be caught and used for consistent response
+    const error = new Error("GitHub PAT not found for the user.");
+    error.status = 400; // Bad Request, as the user needs to be authenticated with GitHub
+    throw error;
+  }
+  return {
+    pat: githubData.githubPAT,
+    username: githubData.githubUsername,
+    githubId: githubData.githubId,
+  };
+};
+
+// NEW HELPER: Get PAT and repo details for a developer if they are a legitimate collaborator
+const getCollaboratorPatAndRepoDetails = async (
+  developerUserId,
+  owner,
+  repo
+) => {
+  // 1. Get developer's GitHub ID
+  const developerGithubData = await GitHubData.findOne({
+    userId: developerUserId,
+  });
+  if (!developerGithubData) {
+    throw Object.assign(new Error("Developer's GitHub data not found."), {
+      status: 404,
+    });
+  }
+  const developerGithubId = developerGithubData.githubId;
+
+  // 2. Find the project linked to this repo
+  // Construct the regex to match both with and without .git
+  const githubRepoLinkRegex = new RegExp(
+    `^https?://github.com/${owner}/${repo}(.git)?/?$`,
+    "i"
+  );
+  const project = await Project.findOne({
+    githubRepoLink: githubRepoLinkRegex,
+  });
+  if (!project) {
+    throw Object.assign(
+      new Error("Project not found for the given repository."),
+      { status: 404 }
+    );
+  }
+
+  // 3. Check if the developer is a collaborator on this project
+  const projectCollaboratorDoc = await ProjectCollaborator.findOne({
+    project_id: project._id,
+    "collaborators.githubId": developerGithubId,
+  });
+
+  if (!projectCollaboratorDoc) {
+    throw Object.assign(
+      new Error("Developer is not an accepted collaborator for this project."),
+      { status: 403 }
+    );
+  }
+
+  // 4. Get the manager's (project owner's) GitHub PAT
+  const managerUserId = project.userId; // Assuming project.userId is the manager's ID
+  const managerGithubData = await GitHubData.findOne({ userId: managerUserId });
+  if (!managerGithubData || !managerGithubData.githubPAT) {
+    throw Object.assign(
+      new Error("Manager's GitHub PAT not found. Cannot grant access."),
+      { status: 500 }
+    );
+  }
+
+  return {
+    pat: managerGithubData.githubPAT,
+    username: managerGithubData.githubUsername,
+    repoFullName: `${owner}/${repo}`,
+  };
+};
+
+// Authenticate and store GitHub data (existing function - slightly enhanced error handling)
+const authenticateGitHub = async (req, res) => {
+  try {
+    const { githubUsername, githubEmail, githubToken } = req.body;
+    const userId = req.user.id;
+
+    if (!githubUsername || !githubEmail || !githubToken) {
+      return res.status(400).json({
+        success: false,
+        message: "GitHub username, email, and token are required",
+      });
+    }
+
+    const githubResponse = await fetch("https://api.github.com/user", {
+      headers: {
+        Authorization: `token ${githubToken}`,
+        "User-Agent": "GitGPT-App", // Consistent User-Agent
+      },
+    });
+
+    if (!githubResponse.ok) {
+      const errorData = await githubResponse
+        .json()
+        .catch(() => ({ message: "Unable to parse GitHub error response" }));
+      return res.status(githubResponse.status).json({
+        // Use GitHub's status
+        success: false,
+        message: `Invalid GitHub token or unable to authenticate with GitHub: ${errorData.message}`,
+      });
+    }
+
+    const githubUserData = await githubResponse.json();
+    const existingGitHubData = await GitHubData.findOne({ userId });
+    let savedGitHubData;
+
+    if (existingGitHubData) {
+      existingGitHubData.githubUsername = githubUsername;
+      existingGitHubData.githubEmail = githubEmail;
+      existingGitHubData.githubId = githubUserData.id.toString();
+      existingGitHubData.githubPAT = githubToken; // Ensure PAT is updated
+      existingGitHubData.avatarUrl = githubUserData.avatar_url;
+      existingGitHubData.authenticatedAt = new Date();
+      savedGitHubData = await existingGitHubData.save();
+    } else {
+      savedGitHubData = await GitHubData.create({
+        userId,
+        githubUsername,
+        githubEmail,
+        githubId: githubUserData.id.toString(),
+        githubPAT: githubToken,
+        avatarUrl: githubUserData.avatar_url,
+      });
+    }
+
+    await User.findByIdAndUpdate(userId, { isAuthenticatedToGithub: true });
+
+    res.status(200).json({
+      success: true,
+      message: "GitHub authentication successful",
+      data: {
+        // Return consistent data structure
+        githubUsername: savedGitHubData.githubUsername,
+        githubEmail: savedGitHubData.githubEmail,
+        avatarUrl: savedGitHubData.avatarUrl,
+        githubId: savedGitHubData.githubId,
+        authenticatedAt: savedGitHubData.authenticatedAt,
+      },
+    });
+  } catch (error) {
+    console.error("GitHub authentication error:", error);
+    res.status(500).json({
+      success: false,
+      message:
+        error.message || "Internal server error during GitHub authentication",
+    });
+  }
+};
+
+// Get GitHub authentication status and data (existing function - minor refinement)
+const getGitHubStatus = async (req, res) => {
+  try {
+    const userId = req.user.id;
+    const user = await User.findById(userId);
+
+    if (!user) {
+      return res
+        .status(404)
+        .json({ success: false, message: "User not found" });
+    }
+
+    if (!user.isAuthenticatedToGithub) {
+      return res
+        .status(200)
+        .json({ success: true, isAuthenticated: false, data: null });
+    }
+
+    const githubData = await GitHubData.findOne({ userId }).select(
+      "-githubPAT"
+    ); // Exclude PAT
+
+    if (!githubData) {
+      // Data inconsistency: User marked as auth'd but no GitHubData record. Reset.
+      await User.findByIdAndUpdate(userId, { isAuthenticatedToGithub: false });
+      return res.status(200).json({
+        success: true,
+        isAuthenticated: false,
+        data: null,
+        message:
+          "GitHub data inconsistency found and corrected. Please re-authenticate GitHub.",
+      });
+    }
+
+    res
+      .status(200)
+      .json({ success: true, isAuthenticated: true, data: githubData });
+  } catch (error) {
+    console.error("Get GitHub status error:", error);
+    res.status(500).json({
+      success: false,
+      message: "Internal server error while fetching GitHub status",
+    });
+  }
+};
+
+// Disconnect GitHub (existing function)
+const disconnectGitHub = async (req, res) => {
+  try {
+    const userId = req.user.id;
+    await GitHubData.findOneAndDelete({ userId });
+    await User.findByIdAndUpdate(userId, { isAuthenticatedToGithub: false });
+    res.status(200).json({
+      success: true,
+      message: "GitHub account disconnected successfully",
+    });
+  } catch (error) {
+    console.error("Disconnect GitHub error:", error);
+    res.status(500).json({
+      success: false,
+      message: "Internal server error while disconnecting GitHub",
+    });
+  }
+};
+
+// Get GitHub data (legacy, if still needed)
+const getGitHubData = async (req, res) => {
+  try {
+    const userId = req.user.id;
+    const githubData = await GitHubData.findOne({ userId }).select(
+      "-githubPAT"
+    );
+    if (!githubData) {
+      return res.status(404).json({
+        success: false,
+        message: "GitHub data not found for this user",
+      });
+    }
+    res.status(200).json({ success: true, data: githubData });
+  } catch (error) {
+    console.error("Get GitHub data error:", error);
+    res.status(500).json({ success: false, message: "Internal server error" });
+  }
+};
+
+// Check GitHub auth status (legacy, if still needed)
+const checkGitHubAuthStatus = async (req, res) => {
+  try {
+    const userId = req.user.id;
+    const user = await User.findById(userId);
+    if (!user) {
+      return res
+        .status(404)
+        .json({ success: false, message: "User not found" });
+    }
+    res.status(200).json({
+      success: true,
+      isAuthenticatedToGithub: user.isAuthenticatedToGithub,
+    });
+  } catch (error) {
+    console.error("Check GitHub auth status error:", error);
+    res.status(500).json({ success: false, message: "Internal server error" });
+  }
+};
+
+// Get user's private GitHub repositories (existing function - refined)
+const getUserGithubRepos = async (req, res) => {
+  try {
+    const userId = req.user.id;
+    const { pat, username } = await getGitHubAuthDetails(userId); // Use helper
+
+    const reposResponse = await fetch(
+      `https://api.github.com/user/repos?type=owner&per_page=100`, // Get more repos
+      {
+        headers: {
+          Authorization: `token ${pat}`,
+          "User-Agent": username || "GitGPT-App",
+        },
+      }
+    );
+
+    if (!reposResponse.ok) {
+      if (reposResponse.status === 401) {
+        // Token might be invalid
+        await User.findByIdAndUpdate(userId, {
+          isAuthenticatedToGithub: false,
+        });
+      }
+      const errorData = await reposResponse.json().catch(() => ({}));
+      return res.status(reposResponse.status).json({
+        success: false,
+        message: `Failed to fetch GitHub repositories: ${
+          errorData.message || reposResponse.statusText
+        }`,
+        isAuthenticatedToGithub:
+          reposResponse.status === 401 ? false : undefined,
+      });
+    }
+
+    const repos = await reposResponse.json();
+    const privateRepos = repos
+      .filter((repo) => repo.private) // Assuming you only want private ones for project creation
+      .map((repo) => ({
+        name: repo.name,
+        html_url: repo.html_url,
+        full_name: repo.full_name,
+      }));
+
+    res.status(200).json({
+      success: true,
+      isAuthenticatedToGithub: true,
+      repos: privateRepos,
+    });
+  } catch (error) {
+    console.error("Error fetching GitHub repositories:", error);
+    res.status(error.status || 500).json({
+      success: false,
+      message:
+        error.message ||
+        "Internal server error while fetching GitHub repositories",
+      isAuthenticatedToGithub: error.status === 401 ? false : undefined,
+    });
+  }
+};
+
+// Search GitHub users (existing function)
+const searchGithubUsers = async (req, res) => {
+  try {
+    const { q } = req.query;
+    if (!q) {
+      return res
+        .status(400)
+        .json({ success: false, message: "Search query is required." });
+    }
+    const githubResponse = await fetch(
+      `https://api.github.com/search/users?q=${q}&per_page=20`,
+      {
+        headers: { "User-Agent": "GitGPT-App" }, // Use consistent agent
+      }
+    );
+    if (!githubResponse.ok) {
+      const errorData = await githubResponse.json().catch(() => ({}));
+      return res.status(githubResponse.status).json({
+        success: false,
+        message: `Failed to search GitHub users: ${
+          errorData.message || githubResponse.statusText
+        }`,
+      });
+    }
+    const data = await githubResponse.json();
+    res.status(200).json({ success: true, users: data.items });
+  } catch (error) {
+    console.error("Error searching GitHub users:", error);
+    res.status(500).json({ success: false, message: "Internal server error." });
+  }
+};
+
+// Add collaborator (existing function - minor refinements)
+const addCollaborator = async (req, res) => {
+  const { projectId, githubUsername, permissions } = req.body;
+  const userId = req.user.id;
+
+  try {
+    const project = await Project.findById(projectId);
+    if (!project)
+      return res
+        .status(404)
+        .json({ success: false, message: "Project not found." });
+    if (project.userId.toString() !== userId)
+      return res
+        .status(403)
+        .json({ success: false, message: "Not authorized." });
+
+    const { pat: ownerPat, username: ownerUsername } =
+      await getGitHubAuthDetails(userId);
+
+    const searchUserResponse = await fetch(
+      `https://api.github.com/users/${githubUsername}`,
+      {
+        headers: {
+          Authorization: `token ${ownerPat}`,
+          "User-Agent": ownerUsername || "GitGPT-App",
+        },
+      }
+    );
+    if (!searchUserResponse.ok) {
+      const errorData = await searchUserResponse.json().catch(() => ({}));
+      return res.status(searchUserResponse.status).json({
+        success: false,
+        message: `Failed to find GitHub user '${githubUsername}': ${
+          errorData.message || "User not found"
+        }`,
+      });
+    }
+    const collaboratorGitHubInfo = await searchUserResponse.json();
+
+    const repoFullName = new URL(project.githubRepoLink).pathname
+      .substring(1)
+      .replace(/\.git$/, "");
+    const addCollaboratorResponse = await fetch(
+      `https://api.github.com/repos/${repoFullName}/collaborators/${githubUsername}`,
+      {
+        method: "PUT", // Adds or invites user
+        headers: {
+          Authorization: `token ${ownerPat}`,
+          "User-Agent": ownerUsername || "GitGPT-App",
+          "Content-Type": "application/json",
+        },
+        // body: JSON.stringify({ permission: "push" }), // Example: give push access. Default is read.
+      }
+    );
+
+    // GitHub returns 201 if invitation created, 204 if already a collaborator and permissions updated (or no change)
+    if (![201, 204].includes(addCollaboratorResponse.status)) {
+      const errorData = await addCollaboratorResponse.json().catch(() => ({}));
+      // 422 if user cannot be added (e.g. org restrictions)
+      if (
+        addCollaboratorResponse.status === 422 &&
+        errorData.message?.includes("is already a collaborator")
+      ) {
+        console.log(
+          `User ${githubUsername} is already a collaborator on GitHub. Proceeding to update database.`
+        );
+      } else {
+        return res.status(addCollaboratorResponse.status).json({
+          success: false,
+          message: `Failed to add collaborator to GitHub repository: ${
+            errorData.message || addCollaboratorResponse.statusText
+          }`,
+        });
+      }
+    }
+    const invitationData =
+      addCollaboratorResponse.status === 201
+        ? await addCollaboratorResponse.json()
+        : null;
+
+    const newCollaboratorData = {
+      username: githubUsername,
+      githubId: collaboratorGitHubInfo.id.toString(),
+      avatarUrl: collaboratorGitHubInfo.avatar_url,
+      status: invitationData ? "pending" : "accepted", // If 204, they are already accepted. If 201, invitation is pending.
+      permissions: permissions || [],
+    };
+
+    let projectCollaboratorDoc = await ProjectCollaborator.findOne({
+      project_id: projectId,
+    });
+    if (projectCollaboratorDoc) {
+      const existingIdx = projectCollaboratorDoc.collaborators.findIndex(
+        (c) => c.githubId === newCollaboratorData.githubId
+      );
+      if (existingIdx > -1)
+        projectCollaboratorDoc.collaborators[existingIdx] = {
+          ...projectCollaboratorDoc.collaborators[existingIdx],
+          ...newCollaboratorData,
+        };
+      else projectCollaboratorDoc.collaborators.push(newCollaboratorData);
+      await projectCollaboratorDoc.save();
+    } else {
+      await ProjectCollaborator.create({
+        created_user_id: userId,
+        project_id: projectId,
+        collaborators: [newCollaboratorData],
+      });
+    }
+    res.status(200).json({
+      success: true,
+      message: "Collaborator added/updated successfully.",
+    });
+  } catch (error) {
+    console.error("Error adding collaborator:", error);
+    res.status(error.status || 500).json({
+      success: false,
+      message: error.message || "Internal server error.",
+    });
+  }
+};
+
+// Get collaborators by project ID (existing function)
+const getCollaboratorsByProjectId = async (req, res) => {
+  try {
+    const { projectId } = req.params;
+    const collaboratorsDoc = await ProjectCollaborator.findOne({
+      project_id: projectId,
+    });
+    if (!collaboratorsDoc)
+      return res.status(200).json({ success: true, collaborators: [] });
+    res
+      .status(200)
+      .json({ success: true, collaborators: collaboratorsDoc.collaborators });
+  } catch (error) {
+    console.error("Error fetching collaborators:", error);
+    res.status(500).json({ success: false, message: "Internal server error." });
+  }
+};
+
+// Delete collaborator (existing function - refined)
+const deleteCollaborator = async (req, res) => {
+  const { projectId, githubUsername } = req.params;
+  const userId = req.user.id;
+  try {
+    const project = await Project.findById(projectId);
+    if (!project)
+      return res
+        .status(404)
+        .json({ success: false, message: "Project not found." });
+    if (project.userId.toString() !== userId)
+      return res
+        .status(403)
+        .json({ success: false, message: "Not authorized." });
+
+    const { pat: ownerPat, username: ownerUsername } =
+      await getGitHubAuthDetails(userId);
+    const repoFullName = new URL(project.githubRepoLink).pathname
+      .substring(1)
+      .replace(/\.git$/, "");
+
+    const removeCollaboratorResponse = await fetch(
+      `https://api.github.com/repos/${repoFullName}/collaborators/${githubUsername}`,
+      {
+        method: "DELETE",
+        headers: {
+          Authorization: `token ${ownerPat}`,
+          "User-Agent": ownerUsername || "GitGPT-App",
+        },
+      }
+    );
+
+    if (
+      !removeCollaboratorResponse.ok &&
+      removeCollaboratorResponse.status !== 404
+    ) {
+      // 404 means not a collaborator, which is fine for deletion
+      const errorData = await removeCollaboratorResponse
+        .json()
+        .catch(() => ({}));
+      return res.status(removeCollaboratorResponse.status).json({
+        success: false,
+        message: `Failed to remove collaborator from GitHub: ${
+          errorData.message || removeCollaboratorResponse.statusText
+        }`,
+      });
+    }
+
+    const projectCollaboratorDoc = await ProjectCollaborator.findOne({
+      project_id: projectId,
+    });
+    if (projectCollaboratorDoc) {
+      projectCollaboratorDoc.collaborators =
+        projectCollaboratorDoc.collaborators.filter(
+          (c) => c.username !== githubUsername
+        );
+      await projectCollaboratorDoc.save();
+    }
+    res
+      .status(200)
+      .json({ success: true, message: "Collaborator removed successfully." });
+  } catch (error) {
+    console.error("Error deleting collaborator:", error);
+    res.status(error.status || 500).json({
+      success: false,
+      message: error.message || "Internal server error.",
+    });
+  }
+};
+
+/**
+ * @desc Delete a GitHub repository.
+ * @route DELETE /api/github/repos/:owner/:repo
+ * @access Private (requires user authentication)
+ */
+const deleteGithubRepo = async (req, res) => {
+  const { owner, repo } = req.params;
+  const userId = req.user.id;
+
+  try {
+    const { pat: githubPAT, username: githubUsername } =
+      await getGitHubAuthDetails(userId);
+
+    const response = await fetch(
+      `https://api.github.com/repos/${owner}/${repo}`,
+      {
+        method: "DELETE",
+        headers: {
+          Authorization: `token ${githubPAT}`,
+          "User-Agent": githubUsername,
+          Accept: "application/vnd.github.v3+json",
+        },
+      }
+    );
+
+    if (!response.ok) {
+      const errorData = await response
+        .json()
+        .catch(() => ({ message: response.statusText }));
+      console.error(
+        `GitHub API error deleting repository ${owner}/${repo}:`,
+        errorData
+      );
+      return res.status(response.status).json({
+        success: false,
+        message: `Failed to delete GitHub repository: ${
+          errorData.message || "Unknown error."
+        }`,
+      });
+    }
+
+    // GitHub returns 204 No Content for successful deletion
+    res.status(204).json({
+      success: true,
+      message: "GitHub repository deleted successfully.",
+    });
+  } catch (error) {
+    console.error("Error deleting GitHub repository:", error);
+    res.status(error.status || 500).json({
+      success: false,
+      message:
+        error.message ||
+        "Internal server error while deleting GitHub repository.",
+    });
+  }
+};
+
+// Update collaborator permissions (existing function)
+const updateCollaboratorPermissions = async (req, res) => {
+  const { projectId, githubUsername } = req.params;
+  const { permissions } = req.body;
+  const userId = req.user.id;
+  try {
+    const project = await Project.findById(projectId);
+    if (!project)
+      return res
+        .status(404)
+        .json({ success: false, message: "Project not found." });
+    if (project.userId.toString() !== userId)
+      return res
+        .status(403)
+        .json({ success: false, message: "Not authorized." });
+    if (!Array.isArray(permissions))
+      return res
+        .status(400)
+        .json({ success: false, message: "Permissions must be an array." });
+
+    const projectCollaboratorDoc = await ProjectCollaborator.findOne({
+      project_id: projectId,
+    });
+    if (!projectCollaboratorDoc)
+      return res.status(404).json({
+        success: false,
+        message: "Project collaborator data not found.",
+      });
+
+    const collaboratorIndex = projectCollaboratorDoc.collaborators.findIndex(
+      (c) => c.username === githubUsername
+    );
+    if (collaboratorIndex === -1)
+      return res.status(404).json({
+        success: false,
+        message: "Collaborator not found for this project.",
+      });
+
+    projectCollaboratorDoc.collaborators[collaboratorIndex].permissions =
+      permissions;
+    await projectCollaboratorDoc.save();
+    res.status(200).json({
+      success: true,
+      message: "Collaborator permissions updated successfully.",
+    });
+  } catch (error) {
+    console.error("Error updating collaborator permissions:", error);
+    res.status(500).json({ success: false, message: "Internal server error." });
+  }
+};
+
+// Update collaborator status in DB (existing function)
+const updateCollaboratorStatusInDb = async (projectId, githubId, newStatus) => {
+  try {
+    const projectCollaboratorDoc = await ProjectCollaborator.findOne({
+      project_id: projectId,
+    });
+    if (!projectCollaboratorDoc) {
+      console.warn(
+        `ProjectCollaborator document not found for project_id: ${projectId}`
+      );
+      return false;
+    }
+    const collaboratorIndex = projectCollaboratorDoc.collaborators.findIndex(
+      (c) => c.githubId === githubId
+    );
+    if (collaboratorIndex === -1) {
+      console.warn(
+        `Collaborator with githubId ${githubId} not found for project ${projectId}`
+      );
+      return false;
+    }
+    if (
+      projectCollaboratorDoc.collaborators[collaboratorIndex].status !==
+      newStatus
+    ) {
+      projectCollaboratorDoc.collaborators[collaboratorIndex].status =
+        newStatus;
+      await projectCollaboratorDoc.save();
+      console.log(
+        `Collaborator ${githubId} status updated to '${newStatus}' for project ${projectId}`
+      );
+      return true;
+    }
+    return false;
+  } catch (error) {
+    console.error("Error updating collaborator status in DB:", error);
+    return false;
+  }
+};
+
+// Handle GitHub Webhook (existing function - minor refinement)
+const handleGitHubWebhook = async (req, res) => {
+  const GITHUB_WEBHOOK_SECRET = process.env.GITHUB_WEBHOOK_SECRET;
+  const signature = req.headers["x-hub-signature-256"];
+  const event = req.headers["x-github-event"];
+  const deliveryID = req.headers["x-github-delivery"]; // For logging
+
+  // IMPORTANT: Express.json() middleware might parse the body. For signature verification,
+  // you need the raw body. Ensure your webhook route is configured to use express.raw({ type: 'application/json' })
+  // or a similar mechanism to get the raw buffer.
+  // For this example, assuming req.rawBody is available or payload is correctly reconstructed.
+  // If using express.json(), this verification will likely fail.
+  // A common pattern is to have a separate middleware for raw body parsing just for webhook routes.
+
+  // Let's assume req.rawBody is populated by a middleware like:
+  // app.use('/api/github/webhook', express.raw({ type: 'application/json' }), githubRoutes);
+  const payload = req.body; // If using express.json(), this is already parsed.
+  // For verification, you'd need the raw stringified payload.
+  // This is a common pitfall.
+
+  // For now, this verification might not work correctly if express.json() has already parsed req.body.
+  // We'll proceed with logic, but highlight this as a critical point for webhook security.
+  if (GITHUB_WEBHOOK_SECRET && signature) {
+    // This needs the raw request body as a buffer or string.
+    // const hmac = crypto.createHmac("sha256", GITHUB_WEBHOOK_SECRET);
+    // const digest = "sha256=" + hmac.update(JSON.stringify(payload) /* or rawBody */).digest("hex");
+    // if (!crypto.timingSafeEqual(Buffer.from(digest), Buffer.from(signature))) {
+    //   console.warn(`Webhook signature mismatch for delivery ${deliveryID}!`);
+    //   return res.status(401).send("Webhook signature mismatch.");
+    // }
+    console.log(
+      `Webhook signature verification would be performed here for delivery ${deliveryID}. (Skipped for now due to raw body complexities)`
+    );
+  } else {
+    console.warn(
+      `Webhook secret not configured or signature missing for delivery ${deliveryID}. Processing insecurely.`
+    );
+  }
+
+  try {
+    console.log(
+      `Received GitHub webhook event: ${event}, Delivery ID: ${deliveryID}`
+    );
+    if (event === "member" || event === "membership") {
+      // `membership` for org member changes
+      const { action, member, repository, organization, scope } = req.body;
+      const relevantMember =
+        member || (scope === "user" ? req.body.user : null); // `membership` event has `user`
+
+      if (action === "added" && relevantMember && repository) {
+        const githubUsername = relevantMember.login;
+        const githubId = relevantMember.id.toString();
+        const repoFullName = repository.full_name;
+        console.log(
+          `Member '${githubUsername}' (ID: ${githubId}) was added to repository '${repoFullName}'`
+        );
+        const project = await Project.findOne({
+          githubRepoLink: { $regex: new RegExp(repoFullName, "i") },
+        });
+        if (project) {
+          await updateCollaboratorStatusInDb(project._id, githubId, "accepted");
+        } else
+          console.warn(
+            `No project found matching GitHub repository: ${repoFullName}`
+          );
+      } else if (action === "removed" && relevantMember && repository) {
+        const githubUsername = relevantMember.login;
+        const githubId = relevantMember.id.toString();
+        const repoFullName = repository.full_name;
+        console.log(
+          `Member '${githubUsername}' (ID: ${githubId}) was removed from repository '${repoFullName}'`
+        );
+        const project = await Project.findOne({
+          githubRepoLink: { $regex: new RegExp(repoFullName, "i") },
+        });
+        if (project) {
+          await updateCollaboratorStatusInDb(project._id, githubId, "rejected"); // Or 'removed'
+        }
+      }
+    }
+    res.status(200).send("Webhook received.");
+  } catch (error) {
+    console.error(
+      `Error processing GitHub webhook (Delivery ID: ${deliveryID}):`,
+      error
+    );
+    res.status(500).send("Error processing webhook.");
+  }
+};
+
+// Get user and GitHub data (existing function)
+const getUserAndGithubData = async (req, res) => {
+  try {
+    const { userId: requestedUserId } = req.params;
+    const authenticatedUserId = req.user.id;
+    if (requestedUserId !== authenticatedUserId) {
+      return res.status(403).json({
+        success: false,
+        message: "Unauthorized: You can only access your own data.",
+      });
+    }
+    const user = await User.findById(requestedUserId).select("-password");
+    if (!user)
+      return res
+        .status(404)
+        .json({ success: false, message: "User not found." });
+    const githubData = await GitHubData.findOne({
+      userId: requestedUserId,
+    }).select("-githubPAT");
+    res.status(200).json({
+      success: true,
+      user,
+      githubData,
+      message: "User and GitHub data fetched successfully.",
+    });
+  } catch (error) {
+    console.error("Error fetching user and GitHub data:", error);
+    res.status(500).json({ success: false, message: "Internal server error." });
+  }
+};
+
+// --- START: New/Updated functions for Branch and PR Management ---
+
+/**
+ * @desc Get all branches for a given GitHub repository.
+ * (Your existing getRepoBranches returned only names, this returns full branch objects)
+ * @route GET /api/github/repos/:owner/:repo/branches
+ * @access Private
+ */
+const listRepoBranches = async (req, res) => {
+  const { owner, repo } = req.params;
+  const userId = req.user.id; // User making the request
+
+  console.log(
+    `[listRepoBranches] Request to list branches for ${owner}/${repo} by userId: ${userId}`
+  );
+
+  let githubPAT;
+  let githubUsername;
+
+  try {
+    const user = await User.findById(userId);
+    if (!user) {
+      return res
+        .status(404)
+        .json({ success: false, message: "User not found." });
+    }
+
+    if (user.role === "manager") {
+      // If the user is a manager, use their own PAT
+      const authDetails = await getGitHubAuthDetails(userId);
+      githubPAT = authDetails.pat;
+      githubUsername = authDetails.username;
+      console.log(`[listRepoBranches] User is a manager. Using manager's PAT.`);
+    } else if (user.role === "developer") {
+      // If the user is a developer, check if they are an accepted collaborator
+      console.log(
+        `[listRepoBranches] User is a developer. Checking collaboration status.`
+      );
+      const collaboratorDetails = await getCollaboratorPatAndRepoDetails(
+        userId,
+        owner,
+        repo
+      );
+      githubPAT = collaboratorDetails.pat; // This is the manager's PAT
+      githubUsername = collaboratorDetails.username; // This is the manager's username
+      console.log(
+        `[listRepoBranches] Developer is an accepted collaborator. Using manager's PAT.`
+      );
+    } else {
+      return res.status(403).json({
+        success: false,
+        message: "Unauthorized role to access this resource.",
+      });
+    }
+
+    // Mask PAT for logging, never log full PAT
+    const maskedPAT = githubPAT.substring(0, 5) + "...";
+    console.log(
+      `[listRepoBranches] Using PAT: ${maskedPAT} for username: ${githubUsername}`
+    );
+
+    const response = await fetch(
+      `https://api.github.com/repos/${owner}/${repo}/branches`,
+      {
+        headers: {
+          Authorization: `token ${githubPAT}`,
+          "User-Agent": githubUsername,
+          Accept: "application/vnd.github.v3+json",
+        },
+      }
+    );
+
+    if (!response.ok) {
+      let errorData = { message: response.statusText };
+      try {
+        errorData = await response.json();
+      } catch (e) {
+        // Ignore if response is not JSON
+      }
+      console.error(
+        `[listRepoBranches] GitHub API error listing branches for ${owner}/${repo}:`,
+        errorData
+      );
+      return res.status(response.status).json({
+        success: false,
+        message: `Failed to list branches for ${owner}/${repo}: ${
+          errorData.message || "Unknown GitHub API error."
+        }`,
+        errorDetails: errorData, // Include error details for better debugging
+      });
+    }
+
+    const branches = await response.json();
+    console.log(
+      `[listRepoBranches] Successfully fetched ${branches.length} branches for ${owner}/${repo}.`
+    );
+    res.status(200).json({ success: true, branches });
+  } catch (error) {
+    console.error("[listRepoBranches] Error in listRepoBranches:", error);
+    res.status(error.status || 500).json({
+      success: false,
+      message: error.message || "Internal server error while listing branches.",
+    });
+  }
+};
+
+// Create a new branch
+const createNewBranch = async (req, res) => {
+  const { owner, repo, newBranchName, baseBranch } = req.body;
+  const userId = req.user.id;
+
+  try {
+    // Determine which PAT to use based on user role and collaboration status
+    let githubPAT;
+    let githubUsername;
+    const user = await User.findById(userId);
+    if (!user) {
+      return res
+        .status(404)
+        .json({ success: false, message: "User not found." });
+    }
+
+    if (user.role === "manager") {
+      const authDetails = await getGitHubAuthDetails(userId);
+      githubPAT = authDetails.pat;
+      githubUsername = authDetails.username;
+    } else if (user.role === "developer") {
+      const collaboratorDetails = await getCollaboratorPatAndRepoDetails(
+        userId,
+        owner,
+        repo
+      );
+      githubPAT = collaboratorDetails.pat;
+      githubUsername = collaboratorDetails.username;
+    } else {
+      return res.status(403).json({
+        success: false,
+        message: "Unauthorized role to create branches.",
+      });
+    }
+
+    // 1. Get the SHA of the base branch
+    const getRefResponse = await fetch(
+      `https://api.github.com/repos/${owner}/${repo}/git/ref/heads/${baseBranch}`,
+      {
+        headers: {
+          Authorization: `token ${githubPAT}`,
+          "User-Agent": githubUsername,
+          Accept: "application/vnd.github.v3+json",
+        },
+      }
+    );
+
+    if (!getRefResponse.ok) {
+      const errorData = await getRefResponse
+        .json()
+        .catch(() => ({ message: getRefResponse.statusText }));
+      console.error("GitHub API error getting base branch ref:", errorData);
+      return res.status(getRefResponse.status).json({
+        success: false,
+        message: `Failed to get base branch ref ('${baseBranch}'): ${
+          errorData.message || "Unknown error."
+        }`,
+      });
+    }
+    const refData = await getRefResponse.json();
+    const baseBranchSha = refData.object.sha;
+
+    // 2. Create the new branch
+    const createBranchResponse = await fetch(
+      `https://api.github.com/repos/${owner}/${repo}/git/refs`,
+      {
+        method: "POST",
+        headers: {
+          Authorization: `token ${githubPAT}`,
+          "User-Agent": githubUsername,
+          "Content-Type": "application/json",
+          Accept: "application/vnd.github.v3+json",
+        },
+        body: JSON.stringify({
+          ref: `refs/heads/${newBranchName}`,
+          sha: baseBranchSha,
+        }),
+      }
+    );
+
+    if (!createBranchResponse.ok) {
+      const errorData = await createBranchResponse
+        .json()
+        .catch(() => ({ message: createBranchResponse.statusText }));
+      console.error("GitHub API error creating new branch:", errorData);
+      return res.status(createBranchResponse.status).json({
+        success: false,
+        message: `Failed to create branch '${newBranchName}': ${
+          errorData.message || "Unknown error."
+        }`,
+      });
+    }
+
+    const branchData = await createBranchResponse.json();
+    res.status(201).json({
+      success: true,
+      message: "Branch created successfully.",
+      branch: branchData,
+    });
+  } catch (error) {
+    console.error("Error in createNewBranch:", error);
+    res.status(error.status || 500).json({
+      success: false,
+      message: error.message || "Internal server error while creating branch.",
+    });
+  }
+};
+
+// Delete an existing branch
+const deleteExistingBranch = async (req, res) => {
+  const { owner, repo, branchNameEncoded } = req.params;
+  const branchName = decodeURIComponent(branchNameEncoded); // Decode the branch name
+  const userId = req.user.id;
+
+  try {
+    // Determine which PAT to use based on user role and collaboration status
+    let githubPAT;
+    let githubUsername;
+    const user = await User.findById(userId);
+    if (!user) {
+      return res
+        .status(404)
+        .json({ success: false, message: "User not found." });
+    }
+
+    if (user.role === "manager") {
+      const authDetails = await getGitHubAuthDetails(userId);
+      githubPAT = authDetails.pat;
+      githubUsername = authDetails.username;
+    } else if (user.role === "developer") {
+      const collaboratorDetails = await getCollaboratorPatAndRepoDetails(
+        userId,
+        owner,
+        repo
+      );
+      githubPAT = collaboratorDetails.pat;
+      githubUsername = collaboratorDetails.username;
+    } else {
+      return res.status(403).json({
+        success: false,
+        message: "Unauthorized role to delete branches.",
+      });
+    }
+
+    const response = await fetch(
+      `https://api.github.com/repos/${owner}/${repo}/git/refs/heads/${branchName}`,
+      {
+        method: "DELETE",
+        headers: {
+          Authorization: `token ${githubPAT}`,
+          "User-Agent": githubUsername,
+          Accept: "application/vnd.github.v3+json",
+        },
+      }
+    );
+
+    if (!response.ok) {
+      const errorData = await response
+        .json()
+        .catch(() => ({ message: response.statusText }));
+      console.error("GitHub API error deleting branch:", errorData);
+      return res.status(response.status).json({
+        success: false,
+        message: `Failed to delete branch '${branchName}': ${
+          errorData.message || "Unknown error."
+        }`,
+      });
+    }
+
+    res
+      .status(204)
+      .json({ success: true, message: "Branch deleted successfully." }); // 204 No Content for successful deletion
+  } catch (error) {
+    console.error("Error in deleteExistingBranch:", error);
+    res.status(error.status || 500).json({
+      success: false,
+      message: error.message || "Internal server error while deleting branch.",
+    });
+  }
+};
+
+// List Pull Requests for a repository
+const listPullRequests = async (req, res) => {
+  const { owner, repo } = req.params;
+  const userId = req.user.id;
+
+  try {
+    // Determine which PAT to use based on user role and collaboration status
+    let githubPAT;
+    let githubUsername;
+    const user = await User.findById(userId);
+    if (!user) {
+      return res
+        .status(404)
+        .json({ success: false, message: "User not found." });
+    }
+
+    if (user.role === "manager") {
+      const authDetails = await getGitHubAuthDetails(userId);
+      githubPAT = authDetails.pat;
+      githubUsername = authDetails.username;
+    } else if (user.role === "developer") {
+      const collaboratorDetails = await getCollaboratorPatAndRepoDetails(
+        userId,
+        owner,
+        repo
+      );
+      githubPAT = collaboratorDetails.pat;
+      githubUsername = collaboratorDetails.username;
+    } else {
+      return res.status(403).json({
+        success: false,
+        message: "Unauthorized role to list pull requests.",
+      });
+    }
+
+    const response = await fetch(
+      `https://api.github.com/repos/${owner}/${repo}/pulls`,
+      {
+        headers: {
+          Authorization: `token ${githubPAT}`,
+          "User-Agent": githubUsername,
+          Accept: "application/vnd.github.v3+json",
+        },
+      }
+    );
+
+    if (!response.ok) {
+      const errorData = await response
+        .json()
+        .catch(() => ({ message: response.statusText }));
+      console.error("GitHub API error listing pull requests:", errorData);
+      return res.status(response.status).json({
+        success: false,
+        message: `Failed to list pull requests for ${owner}/${repo}: ${
+          errorData.message || "Unknown error."
+        }`,
+      });
+    }
+
+    const pullRequests = await response.json();
+    res.status(200).json({ success: true, pullRequests });
+  } catch (error) {
+    console.error("Error in listPullRequests:", error);
+    res.status(error.status || 500).json({
+      success: false,
+      message:
+        error.message || "Internal server error while listing pull requests.",
+    });
+  }
+};
+
+// Create a new Pull Request
+const createNewPullRequest = async (req, res) => {
+  const { owner, repo, title, head, base, body } = req.body;
+  const userId = req.user.id;
+
+  try {
+    // Determine which PAT to use based on user role and collaboration status
+    let githubPAT;
+    let githubUsername;
+    const user = await User.findById(userId);
+    if (!user) {
+      return res
+        .status(404)
+        .json({ success: false, message: "User not found." });
+    }
+
+    if (user.role === "manager") {
+      const authDetails = await getGitHubAuthDetails(userId);
+      githubPAT = authDetails.pat;
+      githubUsername = authDetails.username;
+    } else if (user.role === "developer") {
+      const collaboratorDetails = await getCollaboratorPatAndRepoDetails(
+        userId,
+        owner,
+        repo
+      );
+      githubPAT = collaboratorDetails.pat;
+      githubUsername = collaboratorDetails.username;
+    } else {
+      return res.status(403).json({
+        success: false,
+        message: "Unauthorized role to create pull requests.",
+      });
+    }
+
+    const response = await fetch(
+      `https://api.github.com/repos/${owner}/${repo}/pulls`,
+      {
+        method: "POST",
+        headers: {
+          Authorization: `token ${githubPAT}`,
+          "User-Agent": githubUsername,
+          "Content-Type": "application/json",
+          Accept: "application/vnd.github.v3+json",
+        },
+        body: JSON.stringify({ title, head, base, body }),
+      }
+    );
+
+    if (!response.ok) {
+      const errorData = await response
+        .json()
+        .catch(() => ({ message: response.statusText }));
+      console.error("GitHub API error creating pull request:", errorData);
+      return res.status(response.status).json({
+        success: false,
+        message: `Failed to create pull request: ${
+          errorData.message || "Unknown error."
+        }`,
+      });
+    }
+
+    const prData = await response.json();
+    res.status(201).json({
+      success: true,
+      message: "Pull Request created successfully.",
+      pr: prData,
+    });
+  } catch (error) {
+    console.error("Error in createNewPullRequest:", error);
+    res.status(error.status || 500).json({
+      success: false,
+      message:
+        error.message || "Internal server error while creating pull request.",
+    });
+  }
+};
+
+// Get a single Pull Request
+const getPullRequest = async (req, res) => {
+  const { owner, repo, pull_number } = req.params;
+  const userId = req.user.id;
+
+  try {
+    // Determine which PAT to use based on user role and collaboration status
+    let githubPAT;
+    let githubUsername;
+    const user = await User.findById(userId);
+    if (!user) {
+      return res
+        .status(404)
+        .json({ success: false, message: "User not found." });
+    }
+
+    if (user.role === "manager") {
+      const authDetails = await getGitHubAuthDetails(userId);
+      githubPAT = authDetails.pat;
+      githubUsername = authDetails.username;
+    } else if (user.role === "developer") {
+      const collaboratorDetails = await getCollaboratorPatAndRepoDetails(
+        userId,
+        owner,
+        repo
+      );
+      githubPAT = collaboratorDetails.pat;
+      githubUsername = collaboratorDetails.username;
+    } else {
+      return res.status(403).json({
+        success: false,
+        message: "Unauthorized role to get pull request.",
+      });
+    }
+
+    const response = await fetch(
+      `https://api.github.com/repos/${owner}/${repo}/pulls/${pull_number}`,
+      {
+        headers: {
+          Authorization: `token ${githubPAT}`,
+          "User-Agent": githubUsername,
+          Accept: "application/vnd.github.v3+json",
+        },
+      }
+    );
+
+    if (!response.ok) {
+      const errorData = await response
+        .json()
+        .catch(() => ({ message: response.statusText }));
+      console.error("GitHub API error getting pull request:", errorData);
+      return res.status(response.status).json({
+        success: false,
+        message: `Failed to get pull request #${pull_number}: ${
+          errorData.message || "Unknown error."
+        }`,
+      });
+    }
+
+    const prData = await response.json();
+    res.status(200).json({ success: true, pr: prData });
+  } catch (error) {
+    console.error("Error in getPullRequest:", error);
+    res.status(error.status || 500).json({
+      success: false,
+      message:
+        error.message || "Internal server error while getting pull request.",
+    });
+  }
+};
+
+// Update an existing Pull Request
+const updateExistingPullRequest = async (req, res) => {
+  const { owner, repo, pull_number } = req.params;
+  const { title, body, state } = req.body; // Can update title, body, or state (open/closed)
+  const userId = req.user.id;
+
+  try {
+    // Determine which PAT to use based on user role and collaboration status
+    let githubPAT;
+    let githubUsername;
+    const user = await User.findById(userId);
+    if (!user) {
+      return res
+        .status(404)
+        .json({ success: false, message: "User not found." });
+    }
+
+    if (user.role === "manager") {
+      const authDetails = await getGitHubAuthDetails(userId);
+      githubPAT = authDetails.pat;
+      githubUsername = authDetails.username;
+    } else if (user.role === "developer") {
+      const collaboratorDetails = await getCollaboratorPatAndRepoDetails(
+        userId,
+        owner,
+        repo
+      );
+      githubPAT = collaboratorDetails.pat;
+      githubUsername = collaboratorDetails.username;
+    } else {
+      return res.status(403).json({
+        success: false,
+        message: "Unauthorized role to update pull requests.",
+      });
+    }
+
+    const response = await fetch(
+      `https://api.github.com/repos/${owner}/${repo}/pulls/${pull_number}`,
+      {
+        method: "PATCH", // PATCH for partial updates
+        headers: {
+          Authorization: `token ${githubPAT}`,
+          "User-Agent": githubUsername,
+          "Content-Type": "application/json",
+          Accept: "application/vnd.github.v3+json",
+        },
+        body: JSON.stringify({ title, body, state }),
+      }
+    );
+
+    if (!response.ok) {
+      const errorData = await response
+        .json()
+        .catch(() => ({ message: response.statusText }));
+      console.error("GitHub API error updating pull request:", errorData);
+      return res.status(response.status).json({
+        success: false,
+        message: `Failed to update pull request #${pull_number}: ${
+          errorData.message || "Unknown error."
+        }`,
+      });
+    }
+
+    const updatedPrData = await response.json();
+    res.status(200).json({
+      success: true,
+      message: "Pull Request updated successfully.",
+      pr: updatedPrData,
+    });
+  } catch (error) {
+    console.error("Error updating pull request:", error);
+    res.status(error.status || 500).json({
+      success: false,
+      message: error.message || "Internal server error.",
+    });
+  }
+};
+
+// --- END: New/Updated functions for Branch and PR Management ---
+
+// New: Get GitHub integration details
+const getGitHubDetails = async (req, res) => {
+  try {
+    const userId = req.user.id;
+    const githubData = await GitHubData.findOne({ userId }).select(
+      "-githubPAT"
+    );
+
+    console.log("DEBUG: Fetched GitHub Data:", githubData); // TEMPORARY LOG: Inspect retrieved data
+
+    if (!githubData) {
+      return res.status(200).json({
+        success: true,
+        message: "No GitHub details found for this user.",
+        data: null,
+      });
+    }
+
+    res.status(200).json({ success: true, data: githubData });
+  } catch (error) {
+    console.error("Error fetching GitHub details:", error);
+    res.status(500).json({ success: false, message: "Internal server error" });
+  }
+};
+
+// New: Add or update GitHub integration details
+const addOrUpdateGitHubDetails = async (req, res) => {
+  try {
+    const userId = req.user.id; // Assuming userId is available from authentication middleware
+    const { githubName, githubEmail, githubToken } = req.body;
+
+    if (!githubName || !githubEmail || !githubToken) {
+      return res
+        .status(400)
+        .json({ success: false, message: "All fields are required." });
+    }
+
+    let githubData = await GitHubData.findOne({ userId });
+
+    if (githubData) {
+      // Update existing details
+      githubData.githubUsername = githubName;
+      githubData.githubEmail = githubEmail;
+      githubData.githubPAT = githubToken; // Store the actual token
+      await githubData.save();
+      return res.status(200).json({
+        success: true,
+        message: "GitHub details updated successfully.",
+      });
+    } else {
+      // Create new details
+      githubData = new GitHubData({
+        userId,
+        githubUsername: githubName,
+        githubEmail: githubEmail,
+        githubPAT: githubToken,
+      });
+      await githubData.save();
+      return res
+        .status(201)
+        .json({ success: true, message: "GitHub details added successfully." });
+    }
+  } catch (error) {
+    console.error("Error adding/updating GitHub details:", error);
+    res.status(500).json({ success: false, message: "Internal server error" });
+  }
+};
+
+// New: Delete GitHub integration details
+const deleteGitHubDetails = async (req, res) => {
+  try {
+    const userId = req.user.id; // Assuming userId is available from authentication middleware
+    const result = await GitHubData.findOneAndDelete({ userId });
+
+    if (!result) {
+      return res.status(404).json({
+        success: false,
+        message: "No GitHub details found to delete.",
+      });
+    }
+
+    await User.findByIdAndUpdate(userId, { isAuthenticatedToGithub: false });
+
+    res
+      .status(200)
+      .json({ success: true, message: "GitHub details deleted successfully." });
+  } catch (error) {
+    console.error("Error deleting GitHub details:", error);
+    res.status(500).json({ success: false, message: "Internal server error" });
+  }
+};
+
+// Manual sync endpoint for GitHub contributions
+const syncContributions = async (req, res) => {
+  try {
+    const { projectId } = req.params;
+    const { branchName } = req.body; // Accept branch name from frontend
+    const project = await Project.findById(projectId);
+    if (!project) return res.status(404).json({ message: "Project not found" });
+
+    // Try both string and ObjectId for userId
+    let githubData = await GitHubData.findOne({ userId: project.userId.toString() });
+    if (!githubData) {
+      githubData = await GitHubData.findOne({ userId: project.userId });
+    }
+
+    if (!githubData || !githubData.githubPAT) {
+      return res.status(401).json({ message: "No GitHub token found for project owner. Authorization denied." });
+    }
+
+    // Extract repo info from project.githubRepoLink (assume format: https://github.com/org/repo)
+    const repoUrlParts = project.githubRepoLink.split("/");
+    const owner = repoUrlParts[repoUrlParts.length - 2];
+    const repo = repoUrlParts[repoUrlParts.length - 1];
+
+    const octokit = new Octokit({ auth: githubData.githubPAT });
+
+    // Use branchName if provided, otherwise use default branch
+    let branchToSync = branchName;
+    if (!branchToSync) {
+      // Fetch default branch from repo info
+      const { data: repoInfo } = await octokit.repos.get({ owner, repo });
+      branchToSync = repoInfo.default_branch;
+    }
+    console.log("Syncing branch:", branchToSync);
+
+    const { data: commits } = await octokit.repos.listCommits({
+      owner,
+      repo,
+      sha: branchToSync, // Only fetch commits from the specified branch
+      per_page: 20, // Increase if needed
+    });
+    console.log("Fetched commits:", commits.map(c => ({ sha: c.sha, author: c.author?.login, message: c.commit.message })));
+
+    for (const commit of commits) {
+      console.log("Processing commit:", commit.sha, commit.html_url, commit.author?.login, commit.commit.author.name);
+      // Fetch commit details to get stats
+      let linesAdded = 0;
+      try {
+        const { data: commitDetails } = await octokit.repos.getCommit({
+          owner,
+          repo,
+          ref: commit.sha,
+        });
+        if (commitDetails.stats) linesAdded = commitDetails.stats.additions;
+      } catch (err) {
+        console.error("Failed to fetch commit stats for", commit.sha, err.message);
+      }
+      const CodeContribution = require("../models/CodeContribution");
+      const exists = await CodeContribution.findOne({ prUrl: commit.html_url });
+      if (exists) {
+        console.log("Skipping existing commit:", commit.sha);
+        continue;
+      }
+      console.log("Creating CodeContribution for commit:", commit.sha, "Lines added:", linesAdded);
+      await CodeContribution.create({
+        projectId: project._id,
+        contributorType: "Developer",
+        githubUsername: commit.author?.login || commit.commit.author.name,
+        linesOfCode: linesAdded,
+        prUrl: commit.html_url,
+        contributionDate: new Date(commit.commit.author.date),
+      });
+    }
+    res.json({ success: true, message: "Contributions synced!" });
+  } catch (err) {
+    res.status(500).json({ message: err.message });
+  }
+};
+
+const getLastCommitDetails = async (req, res) => {
+  try {
+    const { projectId } = req.params;
+    const { branchName } = req.query; // Pass branchName as a query param
+
+    const project = await Project.findById(projectId);
+    if (!project) return res.status(404).json({ message: "Project not found" });
+
+    let githubData = await GitHubData.findOne({ userId: project.userId.toString() });
+    if (!githubData) {
+      githubData = await GitHubData.findOne({ userId: project.userId });
+    }
+    if (!githubData || !githubData.githubPAT) {
+      return res.status(401).json({ message: "No GitHub token found for project owner. Authorization denied." });
+    }
+
+    const repoUrlParts = project.githubRepoLink.split("/");
+    const owner = repoUrlParts[repoUrlParts.length - 2];
+    const repo = repoUrlParts[repoUrlParts.length - 1];
+
+    const octokit = new Octokit({ auth: githubData.githubPAT });
+
+    // Get the latest commit for the branch
+    const { data: commits } = await octokit.repos.listCommits({
+      owner,
+      repo,
+      sha: branchName, // If not provided, gets default branch
+      per_page: 50,
+    });
+
+    if (!commits.length) {
+      return res.status(404).json({ message: "No commits found." });
+    }
+
+    const commit = commits[0];
+
+    // Get commit details for stats
+    let linesAdded = 0;
+    let linesDeleted = 0;
+    try {
+      const { data: commitDetails } = await octokit.repos.getCommit({
+        owner,
+        repo,
+        ref: commit.sha,
+      });
+      if (commitDetails.stats) {
+        linesAdded = commitDetails.stats.additions;
+        linesDeleted = commitDetails.stats.deletions;
+      }
+    } catch (err) {
+      return res.status(500).json({ message: "Failed to fetch commit stats." });
+    }
+
+    // Return commit details
+    res.json({
+      sha: commit.sha,
+      author: commit.author?.login || commit.commit.author.name,
+      message: commit.commit.message,
+      date: commit.commit.author.date,
+      url: commit.html_url,
+      linesAdded,
+      linesDeleted,
+    });
+  } catch (err) {
+    res.status(500).json({ message: err.message });
+  }
+};
+
+// Fetch branches from a GitHub repo (supports private repos via server token)
+const getRepoBranchesServer = async (req, res) => {
+  try {
+    const { owner, repo } = req.query;
+    if (!owner || !repo) {
+      return res.status(400).json({ message: "Missing owner or repo parameter." });
+    }
+    const userId = req.user.id;
+    let githubPAT;
+    let githubUsername;
+    const user = await User.findById(userId);
+    if (!user) {
+      return res.status(404).json({ message: "User not found." });
+    }
+    if (user.role === "manager") {
+      const authDetails = await getGitHubAuthDetails(userId);
+      githubPAT = authDetails.pat;
+      githubUsername = authDetails.username;
+    } else if (user.role === "developer") {
+      const collaboratorDetails = await getCollaboratorPatAndRepoDetails(userId, owner, repo);
+      githubPAT = collaboratorDetails.pat;
+      githubUsername = collaboratorDetails.username;
+    } else {
+      return res.status(403).json({ message: "Unauthorized role to access this resource." });
+    }
+    const octokit = new Octokit({ auth: githubPAT });
+    const { data } = await octokit.repos.listBranches({ owner, repo });
+    res.json(data);
+  } catch (err) {
+    res.status(500).json({ message: err.message });
+  }
+};
+
+module.exports = {
+  authenticateGitHub,
+  getGitHubStatus,
+  disconnectGitHub,
+  getGitHubData,
+  checkGitHubAuthStatus,
+  getUserGithubRepos,
+  searchGithubUsers,
+  addCollaborator,
+  getCollaboratorsByProjectId,
+  deleteCollaborator,
+  updateCollaboratorPermissions,
+  handleGitHubWebhook,
+  createBranch: createNewBranch,
+  getRepoBranches: listRepoBranches,
+  getUserAndGithubData,
+  deleteExistingBranch,
+  listPullRequests,
+  createNewPullRequest,
+  updateExistingPullRequest,
+  deleteGithubRepo,
+  getGitHubDetails,
+  addOrUpdateGitHubDetails,
+  deleteGitHubDetails,
+
+  syncContributions,
+  getLastCommitDetails,
+  getRepoBranchesServer,
+};
+