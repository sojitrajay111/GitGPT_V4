--- conflicted
+++ resolved
@@ -33,13 +33,11 @@
   TableHead,
   TableHeader,
   TableRow,
-<<<<<<< HEAD
-} from '@/components/ui/table';
-=======
+
 } from '@/components/ui/table'; // THIS IS THE KEY CHANGE
 import { createTheme, ThemeProvider } from '@mui/material/styles';
 import { useGetThemeQuery } from '@/features/themeApiSlice';
->>>>>>> db593bf2
+
 
 /**
  * @typedef {Object} Configuration
@@ -63,62 +61,7 @@
   const [searchTerm, setSearchTerm] = useState('');
   const [loading, setLoading] = useState(true);
 
-<<<<<<< HEAD
-  // Theme management hook: Only get the theme, no mutation needed here.
-  const { data: themeData, error: themeError, isLoading: isThemeLoading } = useGetThemeQuery(userId);
-
-  // useEffect to apply the theme when it's loaded from the API
-  // or when themeData changes (e.g., after an update from sidebar's mutation)
-  useEffect(() => {
-    if (themeData && themeData.theme) {
-      localStorage.setItem("theme", themeData.theme);
-      document.documentElement.setAttribute('data-theme', themeData.theme);
-      console.log(`Theme loaded from API and applied: ${themeData.theme}`);
-    } else if (!isThemeLoading && !themeData && !themeError) {
-      // If no theme is found from the API and not loading,
-      // try to retrieve from localStorage or apply a default.
-      const storedTheme = localStorage.getItem("theme");
-      if (storedTheme) {
-        document.documentElement.setAttribute('data-theme', storedTheme);
-        console.log(`Theme loaded from localStorage: ${storedTheme}`);
-      } else {
-        // Fallback to a default theme if nothing is found
-        localStorage.setItem("theme", "light");
-        document.documentElement.setAttribute('data-theme', "light");
-        console.log("No theme found, applying default 'light' theme.");
-      }
-    } else if (themeError) {
-      console.error("Error fetching theme:", themeError);
-      // Optionally handle theme fetch error, e.g., revert to a default local theme
-      const storedTheme = localStorage.getItem("theme");
-      if (storedTheme) {
-        document.documentElement.setAttribute('data-theme', storedTheme);
-      } else {
-        document.documentElement.setAttribute('data-theme', "light");
-      }
-    }
-  }, [themeData, isThemeLoading, themeError]);
-
-  // useEffect to listen for changes in localStorage from other tabs/windows or sidebar
-  useEffect(() => {
-    const handleStorageChange = (event) => {
-      // Check if the changed key in localStorage is 'theme'
-      if (event.key === 'theme' && event.newValue) {
-        // Apply the new theme value
-        document.documentElement.setAttribute('data-theme', event.newValue);
-        console.log(`Theme changed by another tab/sidebar (localStorage event): ${event.newValue}`);
-      }
-    };
-
-    // Add the event listener when the component mounts
-    window.addEventListener('storage', handleStorageChange);
-
-    // Clean up the event listener when the component unmounts
-    return () => {
-      window.removeEventListener('storage', handleStorageChange);
-    };
-  }, []); // Empty dependency array means this runs once on mount and once on unmount
-=======
+
   // Theme logic
   const lightTheme = createTheme({
     palette: {
@@ -151,7 +94,7 @@
   const { data: themeData } = useGetThemeQuery(userId);
   const themeMode = themeData?.theme === 'dark' ? 'dark' : 'light';
   const currentTheme = themeMode === 'dark' ? darkTheme : lightTheme;
->>>>>>> db593bf2
+
 
   // Get auth token
   const getAuthToken = () => {
