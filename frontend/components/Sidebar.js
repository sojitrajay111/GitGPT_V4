--- conflicted
+++ resolved
@@ -1,348 +1,348 @@
-// Sidebar.js
-"use client";
-
-import React, { useState, useEffect } from "react";
-import { useRouter, useParams } from "next/navigation";
-import {
-  LayoutDashboard,
-  FolderOpen,
-  BarChart,
-  Settings,
-  LogOut,
-  X,
-  ChevronLeft,
-  Menu,
-  Sun,
-  Moon,
-    Bell,
-} from "lucide-react";
-import { useGetUserAndGithubDataQuery } from "@/features/githubApiSlice";
-// import Cookies from "js-cookie"; // Remove Cookies import
-import {
-  useGetThemeQuery,
-  useUpdateThemeMutation,
-} from "@/features/themeApiSlice"; // Import new theme hooks
-<<<<<<< HEAD
-import { useGetCompanyDetailsQuery } from "@/features/companyApi";
-=======
-import { useGetNotificationsQuery } from "@/features/notificationApiSlice";
->>>>>>> 5245d632
-
-const Sidebar = ({
-  userId,
-  isOpen,
-  onClose,
-  collapsed,
-  setCollapsed,
-  activeTab,
-  setActiveTab,
-}) => {
-  const router = useRouter();
-  const { data: userData } = useGetUserAndGithubDataQuery(userId);
-  const managerId = userData?.user?.role === "manager" ? userId : userData?.user?.managerId;
-  const { data: companyData } = useGetCompanyDetailsQuery(managerId, { skip: !managerId });
-  // Use theme from RTK Query
-  const {
-    data: themeData,
-    isLoading: isThemeLoading,
-    isError: isThemeError,
-  } = useGetThemeQuery(userId, {
-    skip: !userId, // Skip query if userId is not available
-  });
-  const [updateTheme] = useUpdateThemeMutation(); // Mutation hook
-
-  const theme = themeData?.theme || "light"; // Default to 'light' if data is not yet loaded or error
-  // const [theme, setTheme] = useState("light"); // Remove local state for theme
-
-  // Remove useEffect for initial theme from Cookies
-  // useEffect(() => {
-  //   const savedTheme = Cookies.get("theme") || "light";
-  //   setTheme(savedTheme);
-  // }, []);
-
-  // Effect to apply the theme class to the document element (html tag)
-  // This useEffect will now react to changes in themeData from the API
-  useEffect(() => {
-    if (!isThemeLoading && !isThemeError && theme) {
-      // Only apply once theme data is fetched
-      document.documentElement.classList.toggle("dark", theme === "dark");
-    }
-  }, [theme, isThemeLoading, isThemeError]);
-
-const handleToggleTheme = async () => {
-  const newTheme = theme === "dark" ? "light" : "dark";
-  try {
-    const response = await updateTheme({ userId, theme: newTheme }).unwrap();
-    console.log("Theme updated:", response);
-  } catch (error) {
-    console.error("Failed to update theme preference:", error?.data || error?.message || error);
-  }
-};
-
-  const username = userData?.user?.username || "Loading...";
-  const email = userData?.githubData?.githubEmail || "Loading...";
-  const avatar_url = userData?.githubData?.avatarUrl || "/default-avatar.png";
-  const githubUsername = userData?.githubData?.githubUsername || "Loading...";
-
-  const handleNavigate = (tab) => {
-    router.push(`/${userId}/${tab}`);
-    setActiveTab(tab);
-  };
-
-  const handleLogout = () => {
-    localStorage.removeItem("token");
-    // localStorage.removeItem("theme"); // Remove theme from local storage
-    // Cookies.remove("token"); // Assuming Cookies for token are managed elsewhere now or no longer needed for theme
-    router.push("/");
-    router.refresh();
-  };
-
-  // Fetch notifications for badge
-  const { data: notifications, isLoading: notificationsLoading, refetch: refetchNotifications } = useGetNotificationsQuery(userId, { skip: !userId });
-  const unreadCount = notifications ? notifications.filter(n => !n.isRead).length : 0;
-
-  // Polling for notifications every 10 seconds
-  useEffect(() => {
-    if (!userId) return;
-    const interval = setInterval(() => {
-      refetchNotifications();
-    }, 10000); // 10 seconds
-    return () => clearInterval(interval);
-  }, [userId, refetchNotifications]);
-
-  const mainNavItems = [
-    { id: "dashboard", label: "Dashboard", icon: LayoutDashboard },
-    { id: "create-project", label: "Projects", icon: FolderOpen },
-    { id: "report", label: "Reports", icon: BarChart },
-    { id: "notification", label: "Notification", icon: Bell, badge: unreadCount },
-  ];
-
-  const accountNavItems = [
-    { id: "setting", label: "Settings", icon: Settings },
-    { id: "logout", label: "Logout", icon: LogOut, action: handleLogout },
-  ];
-
-  useEffect(() => {
-  const currentPath = window.location.pathname;
-  const active = currentPath.split("/")[2]; // after /userId/
-  setActiveTab(active);
-}, []);
-
-
-  // Dynamic class for theme
-  const sidebarBg = theme === "dark" ? "bg-black" : "bg-white";
-  const textColor = theme === "dark" ? "text-gray-200" : "text-gray-800";
-  const borderColor = theme === "dark" ? "border-gray-700" : "border-gray-200";
-  const hoverBg = theme === "dark" ? "hover:bg-gray-700" : "hover:bg-gray-100";
-  const activeBg =
-    theme === "dark"
-      ? "bg-indigo-800 text-white"
-      : "bg-indigo-50 text-indigo-700";
-  const logoTextColor = theme === "dark" ? "text-gray-100" : "text-gray-900";
-  const headingColor = theme === "dark" ? "text-gray-400" : "text-gray-500";
-  const buttonTextColor = theme === "dark" ? "text-gray-300" : "text-gray-700";
-
-  return (
-    <>
-      {/* Overlay for mobile sidebar */}
-      {isOpen && (
-        <div
-          className="fixed inset-0 z-20 bg-black/50 lg:hidden"
-          onClick={onClose}
-        />
-      )}
-
-      <div
-        className={`fixed inset-y-0 left-0 z-30 ${sidebarBg} ${textColor} flex flex-col h-screen border-r ${borderColor}
-        transform transition-all duration-300 ease-in-out
-        lg:static lg:translate-x-0
-        ${isOpen ? "translate-x-0" : "-translate-x-full"}
-        ${collapsed ? "w-20" : "w-64"} `}
-      >
-        {/* Mobile Close Button */}
-        <button
-          className={`absolute top-4 right-4 p-1 lg:hidden rounded-md ${hoverBg} ${
-            theme === "dark" ? "text-gray-400" : "text-gray-500"
-          }`}
-          onClick={onClose}
-          aria-label="Close sidebar menu"
-        >
-          <X className="w-6 h-6" />
-        </button>
-
-        {/* Logo & Collapse toggle with company info only */}
-        <div
-          className={`p-5 flex items-center justify-between border-b ${borderColor} ${collapsed ? "justify-center" : ""}`}
-        >
-          <div className="flex items-center">
-            {companyData && (
-              <>
-                <img
-                  src={companyData.companyLogoUrl || "/default-logo.png"}
-                  alt="Company Logo"
-                  className={`transition-all duration-300 ease-in-out rounded object-cover border ${collapsed ? "w-10 h-10" : "w-10 h-10 mr-3"}`}
-                  style={{ background: "#fff" }}
-                />
-                {!collapsed && (
-                  <span className={`text-xl font-bold ${logoTextColor} tracking-wide`}>
-                    {companyData.companyName}
-                  </span>
-                )}
-              </>
-            )}
-          </div>
-
-          <button
-            className={`hidden lg:block p-2 rounded-md ${hoverBg} ${
-              theme === "dark" ? "text-gray-400" : "text-gray-500"
-            } transition-colors ${collapsed ? "ml-0" : "ml-auto"}`}
-            onClick={() => setCollapsed(!collapsed)}
-            aria-label={collapsed ? "Expand sidebar" : "Collapse sidebar"}
-          >
-            {collapsed ? (
-              <Menu className="w-5 h-5" />
-            ) : (
-              <ChevronLeft className="w-5 h-5" />
-            )}
-          </button>
-        </div>
-
-        {/* Profile Section */}
-        {!collapsed ? (
-          <div
-            className={`px-5 pt-4 pb-3 border-b ${borderColor} ${
-              theme === "dark" ? "bg-gray-800" : "bg-gray-50"
-            }`}
-          >
-            <div className="flex items-center space-x-3">
-              <img
-                src={avatar_url}
-                alt="Avatar"
-                className="w-12 h-12 rounded-full object-cover border-2 border-indigo-300 shadow-sm"
-              />
-              <div className="flex flex-col">
-                <span
-                  className={`text-sm font-semibold truncate max-w-[140px] ${
-                    theme === "dark" ? "text-gray-100" : "text-gray-900"
-                  }`}
-                >
-                  {username}
-                </span>
-                <span
-                  className={`text-xs truncate max-w-[160px] ${
-                    theme === "dark" ? "text-gray-400" : "text-gray-600"
-                  }`}
-                >
-                  @{githubUsername}
-                </span>
-                <span className="text-xs text-indigo-500 mt-1 max-w-[160px] overflow-hidden text-ellipsis whitespace-nowrap block">{email}</span>
-              </div>
-            </div>
-          </div>
-        ) : (
-          <div
-            className={`flex items-center justify-center p-3 border-b ${borderColor} ${
-              theme === "dark" ? "bg-gray-800" : "bg-gray-50"
-            }`}
-          >
-            <img
-              src={avatar_url}
-              alt="Avatar"
-              className="w-10 h-10 rounded-full object-cover border-2 border-indigo-300 shadow-sm"
-            />
-          </div>
-        )}
-
-        {/* Navigation */}
-        <div className="flex-1 flex flex-col justify-between overflow-y-auto">
-          <nav className="p-4 space-y-4">
-            {/* Main Navigation */}
-            <div>
-              <h3
-                className={`text-xs font-semibold ${headingColor} uppercase tracking-wide mb-2 ${
-                  collapsed ? "sr-only" : "px-3"
-                }`}
-              >
-                Main
-              </h3>
-              <ul className="space-y-1">
-                {mainNavItems.map(({ id, label, icon: Icon, badge }) => (
-                  <li key={id}>
-                    <button
-                      onClick={() => handleNavigate(id)}
-                      className={`flex items-center w-full p-3 text-sm rounded-lg transition-colors duration-200
-                        ${
-                          activeTab === id
-                            ? activeBg
-                            : `${hoverBg} ${buttonTextColor}`
-                        }
-                        ${collapsed ? "justify-center" : ""}`}
-                      title={label}
-                    >
-                      <Icon className={`w-5 h-5 ${!collapsed ? "mr-3" : ""}`} />
-                      {!collapsed && label}
-                      {badge > 0 && !collapsed && (
-                        <span className="ml-2 inline-flex items-center justify-center px-2 py-1 text-xs font-bold leading-none text-white bg-red-600 rounded-full">
-                          {badge}
-                        </span>
-                      )}
-                    </button>
-                  </li>
-                ))}
-              </ul>
-            </div>
-
-            {/* Account Navigation */}
-            <div>
-              <h3
-                className={`text-xs font-semibold ${headingColor} uppercase tracking-wide mb-2 ${
-                  collapsed ? "sr-only" : "px-3"
-                }`}
-              >
-                Account
-              </h3>
-              <ul className="space-y-1">
-                {accountNavItems.map(({ id, label, icon: Icon, action }) => (
-                  <li key={id}>
-                    <button
-                      onClick={() => (action ? action() : handleNavigate(id))}
-                      className={`flex items-center w-full p-3 text-sm rounded-lg transition-colors duration-200
-                        ${hoverBg} ${buttonTextColor}
-                        ${collapsed ? "justify-center" : ""}`}
-                      title={label}
-                    >
-                      <Icon className={`w-5 h-5 ${!collapsed ? "mr-3" : ""}`} />
-                      {!collapsed && label}
-                    </button>
-                  </li>
-                ))}
-              </ul>
-            </div>
-          </nav>
-        </div>
-
-        {/* Theme Toggle Button */}
-        <div className="p-4 border-t border-gray-200 dark:border-gray-700">
-          <button
-            onClick={handleToggleTheme}
-            className={`flex items-center w-full p-3 text-sm rounded-lg transition-colors duration-200
-              ${hoverBg} ${buttonTextColor}
-              ${collapsed ? "justify-center" : ""}`}
-            title="Toggle Theme"
-          >
-            {theme === "dark" ? (
-              <Sun className={`w-5 h-5 ${!collapsed ? "mr-3" : ""}`} />
-            ) : (
-              <Moon className={`w-5 h-5 ${!collapsed ? "mr-3" : ""}`} />
-            )}
-            {!collapsed && (
-              <span>{theme === "dark" ? "Light Mode" : "Dark Mode"}</span>
-            )}
-          </button>
-        </div>
-      </div>
-    </>
-  );
-};
-
+// Sidebar.js
+"use client";
+
+import React, { useState, useEffect } from "react";
+import { useRouter, useParams } from "next/navigation";
+import {
+  LayoutDashboard,
+  FolderOpen,
+  BarChart,
+  Settings,
+  LogOut,
+  X,
+  ChevronLeft,
+  Menu,
+  Sun,
+  Moon,
+    Bell,
+} from "lucide-react";
+import { useGetUserAndGithubDataQuery } from "@/features/githubApiSlice";
+// import Cookies from "js-cookie"; // Remove Cookies import
+import {
+  useGetThemeQuery,
+  useUpdateThemeMutation,
+} from "@/features/themeApiSlice"; // Import new theme hooks
+
+import { useGetCompanyDetailsQuery } from "@/features/companyApi";
+
+import { useGetNotificationsQuery } from "@/features/notificationApiSlice";
+
+
+const Sidebar = ({
+  userId,
+  isOpen,
+  onClose,
+  collapsed,
+  setCollapsed,
+  activeTab,
+  setActiveTab,
+}) => {
+  const router = useRouter();
+  const { data: userData } = useGetUserAndGithubDataQuery(userId);
+  const managerId = userData?.user?.role === "manager" ? userId : userData?.user?.managerId;
+  const { data: companyData } = useGetCompanyDetailsQuery(managerId, { skip: !managerId });
+  // Use theme from RTK Query
+  const {
+    data: themeData,
+    isLoading: isThemeLoading,
+    isError: isThemeError,
+  } = useGetThemeQuery(userId, {
+    skip: !userId, // Skip query if userId is not available
+  });
+  const [updateTheme] = useUpdateThemeMutation(); // Mutation hook
+
+  const theme = themeData?.theme || "light"; // Default to 'light' if data is not yet loaded or error
+  // const [theme, setTheme] = useState("light"); // Remove local state for theme
+
+  // Remove useEffect for initial theme from Cookies
+  // useEffect(() => {
+  //   const savedTheme = Cookies.get("theme") || "light";
+  //   setTheme(savedTheme);
+  // }, []);
+
+  // Effect to apply the theme class to the document element (html tag)
+  // This useEffect will now react to changes in themeData from the API
+  useEffect(() => {
+    if (!isThemeLoading && !isThemeError && theme) {
+      // Only apply once theme data is fetched
+      document.documentElement.classList.toggle("dark", theme === "dark");
+    }
+  }, [theme, isThemeLoading, isThemeError]);
+
+const handleToggleTheme = async () => {
+  const newTheme = theme === "dark" ? "light" : "dark";
+  try {
+    const response = await updateTheme({ userId, theme: newTheme }).unwrap();
+    console.log("Theme updated:", response);
+  } catch (error) {
+    console.error("Failed to update theme preference:", error?.data || error?.message || error);
+  }
+};
+
+  const username = userData?.user?.username || "Loading...";
+  const email = userData?.githubData?.githubEmail || "Loading...";
+  const avatar_url = userData?.githubData?.avatarUrl || "/default-avatar.png";
+  const githubUsername = userData?.githubData?.githubUsername || "Loading...";
+
+  const handleNavigate = (tab) => {
+    router.push(`/${userId}/${tab}`);
+    setActiveTab(tab);
+  };
+
+  const handleLogout = () => {
+    localStorage.removeItem("token");
+    // localStorage.removeItem("theme"); // Remove theme from local storage
+    // Cookies.remove("token"); // Assuming Cookies for token are managed elsewhere now or no longer needed for theme
+    router.push("/");
+    router.refresh();
+  };
+
+  // Fetch notifications for badge
+  const { data: notifications, isLoading: notificationsLoading, refetch: refetchNotifications } = useGetNotificationsQuery(userId, { skip: !userId });
+  const unreadCount = notifications ? notifications.filter(n => !n.isRead).length : 0;
+
+  // Polling for notifications every 10 seconds
+  useEffect(() => {
+    if (!userId) return;
+    const interval = setInterval(() => {
+      refetchNotifications();
+    }, 10000); // 10 seconds
+    return () => clearInterval(interval);
+  }, [userId, refetchNotifications]);
+
+  const mainNavItems = [
+    { id: "dashboard", label: "Dashboard", icon: LayoutDashboard },
+    { id: "create-project", label: "Projects", icon: FolderOpen },
+    { id: "report", label: "Reports", icon: BarChart },
+    { id: "notification", label: "Notification", icon: Bell, badge: unreadCount },
+  ];
+
+  const accountNavItems = [
+    { id: "setting", label: "Settings", icon: Settings },
+    { id: "logout", label: "Logout", icon: LogOut, action: handleLogout },
+  ];
+
+  useEffect(() => {
+  const currentPath = window.location.pathname;
+  const active = currentPath.split("/")[2]; // after /userId/
+  setActiveTab(active);
+}, []);
+
+
+  // Dynamic class for theme
+  const sidebarBg = theme === "dark" ? "bg-black" : "bg-white";
+  const textColor = theme === "dark" ? "text-gray-200" : "text-gray-800";
+  const borderColor = theme === "dark" ? "border-gray-700" : "border-gray-200";
+  const hoverBg = theme === "dark" ? "hover:bg-gray-700" : "hover:bg-gray-100";
+  const activeBg =
+    theme === "dark"
+      ? "bg-indigo-800 text-white"
+      : "bg-indigo-50 text-indigo-700";
+  const logoTextColor = theme === "dark" ? "text-gray-100" : "text-gray-900";
+  const headingColor = theme === "dark" ? "text-gray-400" : "text-gray-500";
+  const buttonTextColor = theme === "dark" ? "text-gray-300" : "text-gray-700";
+
+  return (
+    <>
+      {/* Overlay for mobile sidebar */}
+      {isOpen && (
+        <div
+          className="fixed inset-0 z-20 bg-black/50 lg:hidden"
+          onClick={onClose}
+        />
+      )}
+
+      <div
+        className={`fixed inset-y-0 left-0 z-30 ${sidebarBg} ${textColor} flex flex-col h-screen border-r ${borderColor}
+        transform transition-all duration-300 ease-in-out
+        lg:static lg:translate-x-0
+        ${isOpen ? "translate-x-0" : "-translate-x-full"}
+        ${collapsed ? "w-20" : "w-64"} `}
+      >
+        {/* Mobile Close Button */}
+        <button
+          className={`absolute top-4 right-4 p-1 lg:hidden rounded-md ${hoverBg} ${
+            theme === "dark" ? "text-gray-400" : "text-gray-500"
+          }`}
+          onClick={onClose}
+          aria-label="Close sidebar menu"
+        >
+          <X className="w-6 h-6" />
+        </button>
+
+        {/* Logo & Collapse toggle with company info only */}
+        <div
+          className={`p-5 flex items-center justify-between border-b ${borderColor} ${collapsed ? "justify-center" : ""}`}
+        >
+          <div className="flex items-center">
+            {companyData && (
+              <>
+                <img
+                  src={companyData.companyLogoUrl || "/default-logo.png"}
+                  alt="Company Logo"
+                  className={`transition-all duration-300 ease-in-out rounded object-cover border ${collapsed ? "w-10 h-10" : "w-10 h-10 mr-3"}`}
+                  style={{ background: "#fff" }}
+                />
+                {!collapsed && (
+                  <span className={`text-xl font-bold ${logoTextColor} tracking-wide`}>
+                    {companyData.companyName}
+                  </span>
+                )}
+              </>
+            )}
+          </div>
+
+          <button
+            className={`hidden lg:block p-2 rounded-md ${hoverBg} ${
+              theme === "dark" ? "text-gray-400" : "text-gray-500"
+            } transition-colors ${collapsed ? "ml-0" : "ml-auto"}`}
+            onClick={() => setCollapsed(!collapsed)}
+            aria-label={collapsed ? "Expand sidebar" : "Collapse sidebar"}
+          >
+            {collapsed ? (
+              <Menu className="w-5 h-5" />
+            ) : (
+              <ChevronLeft className="w-5 h-5" />
+            )}
+          </button>
+        </div>
+
+        {/* Profile Section */}
+        {!collapsed ? (
+          <div
+            className={`px-5 pt-4 pb-3 border-b ${borderColor} ${
+              theme === "dark" ? "bg-gray-800" : "bg-gray-50"
+            }`}
+          >
+            <div className="flex items-center space-x-3">
+              <img
+                src={avatar_url}
+                alt="Avatar"
+                className="w-12 h-12 rounded-full object-cover border-2 border-indigo-300 shadow-sm"
+              />
+              <div className="flex flex-col">
+                <span
+                  className={`text-sm font-semibold truncate max-w-[140px] ${
+                    theme === "dark" ? "text-gray-100" : "text-gray-900"
+                  }`}
+                >
+                  {username}
+                </span>
+                <span
+                  className={`text-xs truncate max-w-[160px] ${
+                    theme === "dark" ? "text-gray-400" : "text-gray-600"
+                  }`}
+                >
+                  @{githubUsername}
+                </span>
+                <span className="text-xs text-indigo-500 mt-1 max-w-[160px] overflow-hidden text-ellipsis whitespace-nowrap block">{email}</span>
+              </div>
+            </div>
+          </div>
+        ) : (
+          <div
+            className={`flex items-center justify-center p-3 border-b ${borderColor} ${
+              theme === "dark" ? "bg-gray-800" : "bg-gray-50"
+            }`}
+          >
+            <img
+              src={avatar_url}
+              alt="Avatar"
+              className="w-10 h-10 rounded-full object-cover border-2 border-indigo-300 shadow-sm"
+            />
+          </div>
+        )}
+
+        {/* Navigation */}
+        <div className="flex-1 flex flex-col justify-between overflow-y-auto">
+          <nav className="p-4 space-y-4">
+            {/* Main Navigation */}
+            <div>
+              <h3
+                className={`text-xs font-semibold ${headingColor} uppercase tracking-wide mb-2 ${
+                  collapsed ? "sr-only" : "px-3"
+                }`}
+              >
+                Main
+              </h3>
+              <ul className="space-y-1">
+                {mainNavItems.map(({ id, label, icon: Icon, badge }) => (
+                  <li key={id}>
+                    <button
+                      onClick={() => handleNavigate(id)}
+                      className={`flex items-center w-full p-3 text-sm rounded-lg transition-colors duration-200
+                        ${
+                          activeTab === id
+                            ? activeBg
+                            : `${hoverBg} ${buttonTextColor}`
+                        }
+                        ${collapsed ? "justify-center" : ""}`}
+                      title={label}
+                    >
+                      <Icon className={`w-5 h-5 ${!collapsed ? "mr-3" : ""}`} />
+                      {!collapsed && label}
+                      {badge > 0 && !collapsed && (
+                        <span className="ml-2 inline-flex items-center justify-center px-2 py-1 text-xs font-bold leading-none text-white bg-red-600 rounded-full">
+                          {badge}
+                        </span>
+                      )}
+                    </button>
+                  </li>
+                ))}
+              </ul>
+            </div>
+
+            {/* Account Navigation */}
+            <div>
+              <h3
+                className={`text-xs font-semibold ${headingColor} uppercase tracking-wide mb-2 ${
+                  collapsed ? "sr-only" : "px-3"
+                }`}
+              >
+                Account
+              </h3>
+              <ul className="space-y-1">
+                {accountNavItems.map(({ id, label, icon: Icon, action }) => (
+                  <li key={id}>
+                    <button
+                      onClick={() => (action ? action() : handleNavigate(id))}
+                      className={`flex items-center w-full p-3 text-sm rounded-lg transition-colors duration-200
+                        ${hoverBg} ${buttonTextColor}
+                        ${collapsed ? "justify-center" : ""}`}
+                      title={label}
+                    >
+                      <Icon className={`w-5 h-5 ${!collapsed ? "mr-3" : ""}`} />
+                      {!collapsed && label}
+                    </button>
+                  </li>
+                ))}
+              </ul>
+            </div>
+          </nav>
+        </div>
+
+        {/* Theme Toggle Button */}
+        <div className="p-4 border-t border-gray-200 dark:border-gray-700">
+          <button
+            onClick={handleToggleTheme}
+            className={`flex items-center w-full p-3 text-sm rounded-lg transition-colors duration-200
+              ${hoverBg} ${buttonTextColor}
+              ${collapsed ? "justify-center" : ""}`}
+            title="Toggle Theme"
+          >
+            {theme === "dark" ? (
+              <Sun className={`w-5 h-5 ${!collapsed ? "mr-3" : ""}`} />
+            ) : (
+              <Moon className={`w-5 h-5 ${!collapsed ? "mr-3" : ""}`} />
+            )}
+            {!collapsed && (
+              <span>{theme === "dark" ? "Light Mode" : "Dark Mode"}</span>
+            )}
+          </button>
+        </div>
+      </div>
+    </>
+  );
+};
+
 export default Sidebar;