--- conflicted
+++ resolved
@@ -1,91 +1,76 @@
-"use client";
-import React, { useEffect, useState } from "react";
-import Sidebar from "@/components/Sidebar";
-import Header from "@/components/Header";
-import { useParams, usePathname, useRouter } from "next/navigation";
-import { HiMenu } from "react-icons/hi";
-
-export default function Layout({ children }) {
-  const { userId } = useParams();
-  const pathname = usePathname();
-<<<<<<< HEAD
-  const [activeTab, setActiveTab] = useState("dashboard");
-=======
-  const router = useRouter();
->>>>>>> 93c33f4c
-
-  const [activeTab, setActiveTab] = useState("dashboard");
-  const [activeUrl, setActiveUrl] = useState([]);
-  const [sidebarCollapsed, setSidebarCollapsed] = useState(false);
-  const [sidebarOpen, setSidebarOpen] = useState(false);
-
-  const isCodeAnalysisPage = pathname.includes("/code-analysis");
-
-  // Update activeTab and activeUrl
-  useEffect(() => {
-    const cleanSegments = pathname
-      .split("/")
-      .filter((segment) => segment && isNaN(segment));
-
-    setActiveUrl(cleanSegments);
-    if (cleanSegments.length > 1) {
-      setActiveTab(cleanSegments[1]);
-    } else {
-      setActiveTab("dashboard");
-    }
-
-    // Close sidebar on route change (mobile)
-    setSidebarOpen(false);
-  }, [pathname]);
-
-  const handleBreadcrumbClick = (index) => {
-    const path = "/" + activeUrl.slice(0, index + 1).join("/");
-    router.push(path);
-  };
-
-  return (
-    <div className="flex h-screen bg-gray-100 font-sans">
-<<<<<<< HEAD
-      <Sidebar
-        userId={userId}
-        activeTab={activeTab}
-        setActiveTab={setActiveTab}
-      />
-      <div className="flex-1 flex flex-col overflow-hidden">
-        <Header
-          activeTab={activeTab}
-          userId={userId}
-          activeUrl={activeUrl}
-          handleBreadcrumbClick={handleBreadcrumbClick}
-        />
-        <div className="flex-1 p-4  overflow-y-auto">{children}</div>
-=======
-      {/* Sidebar (hidden on Code Analysis page) */}
-      {!isCodeAnalysisPage && (
-        <>
-          {sidebarOpen && (
-            <div
-              className="fixed inset-0 z-20 bg-black/50 lg:hidden"
-              onClick={() => setSidebarOpen(false)}
-            />
-          )}
-          <Sidebar
-            userId={userId}
-            activeTab={activeTab}
-            setActiveTab={setActiveTab}
-            isOpen={sidebarOpen}
-            onClose={() => setSidebarOpen(false)}
-            collapsed={sidebarCollapsed}
-            setCollapsed={setSidebarCollapsed}
-          />
-        </>
-      )}
-        {/* Page content */}
-        <main className={`flex-1 ${isCodeAnalysisPage ? "" : "p-4"} overflow-y-auto`}>
-          {children}
-        </main>
->>>>>>> 93c33f4c
-      </div>
-    
-  );
-}
+"use client";
+import React, { useEffect, useState } from "react";
+import Sidebar from "@/components/Sidebar";
+import Header from "@/components/Header";
+import { useParams, usePathname, useRouter } from "next/navigation";
+import { HiMenu } from "react-icons/hi";
+
+export default function Layout({ children }) {
+  const { userId } = useParams();
+  const pathname = usePathname();
+
+
+  const router = useRouter();
+
+
+  const [activeTab, setActiveTab] = useState("dashboard");
+  const [activeUrl, setActiveUrl] = useState([]);
+  const [sidebarCollapsed, setSidebarCollapsed] = useState(false);
+  const [sidebarOpen, setSidebarOpen] = useState(false);
+
+  const isCodeAnalysisPage = pathname.includes("/code-analysis");
+
+  // Update activeTab and activeUrl
+  useEffect(() => {
+    const cleanSegments = pathname
+      .split("/")
+      .filter((segment) => segment && isNaN(segment));
+
+    setActiveUrl(cleanSegments);
+    if (cleanSegments.length > 1) {
+      setActiveTab(cleanSegments[1]);
+    } else {
+      setActiveTab("dashboard");
+    }
+
+    // Close sidebar on route change (mobile)
+    setSidebarOpen(false);
+  }, [pathname]);
+
+  const handleBreadcrumbClick = (index) => {
+    const path = "/" + activeUrl.slice(0, index + 1).join("/");
+    router.push(path);
+  };
+
+  return (
+    <div className="flex h-screen bg-gray-100 font-sans">
+
+      {/* Sidebar (hidden on Code Analysis page) */}
+      {!isCodeAnalysisPage && (
+        <>
+          {sidebarOpen && (
+            <div
+              className="fixed inset-0 z-20 bg-black/50 lg:hidden"
+              onClick={() => setSidebarOpen(false)}
+            />
+          )}
+          <Sidebar
+            userId={userId}
+            activeTab={activeTab}
+            setActiveTab={setActiveTab}
+            isOpen={sidebarOpen}
+            onClose={() => setSidebarOpen(false)}
+            collapsed={sidebarCollapsed}
+            setCollapsed={setSidebarCollapsed}
+          />
+        </>
+      )}
+        {/* Page content */}
+        <main className={`flex-1 ${isCodeAnalysisPage ? "" : "p-4"} overflow-y-auto`}>
+          {children}
+        </main>
+
+      </div>
+    
+  );
+}