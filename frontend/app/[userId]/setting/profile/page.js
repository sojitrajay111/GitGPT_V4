--- conflicted
+++ resolved
@@ -203,14 +203,11 @@
     palette: {
       mode: 'dark',
       background: {
-<<<<<<< HEAD
-        default: '#121218', // Dark background
-        paper: '#181A20', // Darker grey for cards/surfaces
-=======
+
         default: 'black', // Main background
         paper: '#161717', // Cards/dialogs
         list: '#2f2f2f', // Lists
->>>>>>> db593bf2
+
       },
       text: {
         primary: '#ECEFF1', // Lightest grey
