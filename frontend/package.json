{
  "name": "frontend",
  "version": "0.1.0",
  "private": true,
  "scripts": {
    "dev": "next dev",
    "build": "next build",
    "start": "next start",
    "lint": "next lint"
  },
  "dependencies": {
    "@emotion/react": "^11.14.0",
    "@emotion/styled": "^11.14.0",
    "@fontsource/roboto": "^5.2.5",
    "@mui/icons-material": "^7.1.0",
    "@mui/material": "^7.1.0",
    "@mui/styled-engine-sc": "^7.1.0",
    "@reduxjs/toolkit": "^2.8.2",
    "axios": "^1.9.0",
<<<<<<< HEAD

    "lucide-react": "^0.511.0",
    "next": "15.3.2",
    "query-string": "^9.2.0",
    "react": "^18.3.1",
    "react-dom": "^18.3.1",
    "react-hook-form": "^7.56.4",
=======
    "next": "^15.3.2",
    "react": "^19.1.0",
    "react-dom": "^19.1.0",
>>>>>>> 82048d00
    "react-query": "^3.39.3",
    "react-redux": "^9.2.0",
    "redux-persist": "^6.0.0",
    "styled-components": "^6.1.18"
  },
  "devDependencies": {
    "@tailwindcss/postcss": "^4",
    "@types/node": "^22.15.27",
    "tailwindcss": "^4"
  }
}<|MERGE_RESOLUTION|>--- conflicted
+++ resolved
@@ -17,7 +17,7 @@
     "@mui/styled-engine-sc": "^7.1.0",
     "@reduxjs/toolkit": "^2.8.2",
     "axios": "^1.9.0",
-<<<<<<< HEAD
+
 
     "lucide-react": "^0.511.0",
     "next": "15.3.2",
@@ -25,11 +25,7 @@
     "react": "^18.3.1",
     "react-dom": "^18.3.1",
     "react-hook-form": "^7.56.4",
-=======
-    "next": "^15.3.2",
-    "react": "^19.1.0",
-    "react-dom": "^19.1.0",
->>>>>>> 82048d00
+
     "react-query": "^3.39.3",
     "react-redux": "^9.2.0",
     "redux-persist": "^6.0.0",
