import { createApi, fetchBaseQuery } from "@reduxjs/toolkit/query/react";

export const developerApiSlice = createApi({
  reducerPath: "developerApi",
  baseQuery: fetchBaseQuery({
<<<<<<< HEAD
    baseUrl: `${process.env.NEXT_PUBLIC_BACKEND_URL}/api/developer`,
=======
    baseUrl: "https://gitgpt-v2.onrender.com/api/developer",
>>>>>>> d1e2f9c7
    credentials: "include",
  }),
  tagTypes: ["developer"],
  endpoints: (builder) => ({
    getDeveloperProjects: builder.query({
      query: (userId) => `projects/${userId}`, // Defines the URL path for the request
    }),
    getCollaboratorPermissions: builder.query({
      query: ({ projectId, githubId }) =>
        `projects/${projectId}/collaborators/${githubId}/permissions`,
    }),
    getDeveloperUserStories: builder.query({
      query: (githubId) => `userstories/${githubId}`,
    }),
  }),
});

export const {
  useGetDeveloperProjectsQuery,
  useGetCollaboratorPermissionsQuery,
  useGetDeveloperUserStoriesQuery,
} = developerApiSlice;<|MERGE_RESOLUTION|>--- conflicted
+++ resolved
@@ -3,11 +3,9 @@
 export const developerApiSlice = createApi({
   reducerPath: "developerApi",
   baseQuery: fetchBaseQuery({
-<<<<<<< HEAD
+
     baseUrl: `${process.env.NEXT_PUBLIC_BACKEND_URL}/api/developer`,
-=======
-    baseUrl: "https://gitgpt-v2.onrender.com/api/developer",
->>>>>>> d1e2f9c7
+
     credentials: "include",
   }),
   tagTypes: ["developer"],
