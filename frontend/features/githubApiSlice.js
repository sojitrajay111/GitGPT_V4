--- conflicted
+++ resolved
@@ -1,294 +1,294 @@
-// features/githubApiSlice.js
-import { createApi, fetchBaseQuery } from "@reduxjs/toolkit/query/react";
-
-export const githubApiSlice = createApi({
-  reducerPath: "githubApi",
-  baseQuery: fetchBaseQuery({
-    baseUrl: `${process.env.NEXT_PUBLIC_BACKEND_URL}/api/github`,
-
-    prepareHeaders: (headers) => {
-      const token = localStorage.getItem("token"); // Or however you store your auth token
-      if (token) {
-        headers.set("authorization", `Bearer ${token}`);
-      }
-      return headers;
-    },
-  }),
-
-  tagTypes: [
-    "GitHubData",
-    "GitHubStatus",
-    "ProjectCollaborators",
-    "GitHubRepo", // General tag for repo specific data
-    "GitHubBranches",
-    "GitHubUsers",
-    "GitHubPullRequests",
-    "UserAndGitHubData",
-    "Project", // Added for invalidating projects upon repo deletion if needed
-    "GitHubDetails", // New tag for GitHub integration details
-  ],
-
-  endpoints: (builder) => ({
-    getGitHubStatus: builder.query({
-      query: () => "/status",
-      providesTags: ["GitHubStatus"],
-    }),
-
-    authenticateGitHub: builder.mutation({
-      query: (credentials) => ({
-        url: "/authenticate",
-        method: "POST",
-        body: credentials,
-      }),
-      invalidatesTags: ["GitHubStatus", "GitHubData"],
-    }),
-
-    disconnectGitHub: builder.mutation({
-      query: () => ({
-        url: "/disconnect",
-        method: "DELETE",
-      }),
-      invalidatesTags: ["GitHubStatus", "GitHubData"],
-    }),
-
-    checkGitHubAuthStatus: builder.query({
-      query: () => "/auth-status",
-      providesTags: ["GitHubStatus"],
-    }),
-
-    getGitHubData: builder.query({
-      query: () => "/data",
-      providesTags: ["GitHubData"],
-    }),
-    searchGithubUsers: builder.query({
-      query: (searchTerm) => `/search/users?q=${searchTerm}`,
-      providesTags: (result, error, searchTerm) => [
-        { type: "GitHubUsers", id: searchTerm }, // Consider a more general tag if not specific to search term
-      ],
-    }),
-    addCollaborator: builder.mutation({
-      query: (body) => ({
-        url: "/collaborators/add",
-        method: "POST",
-        body,
-      }),
-      invalidatesTags: (result, error, { project_id }) => [
-        { type: "ProjectCollaborators", id: project_id },
-      ],
-    }),
-    getCollaborators: builder.query({
-      // This should be in projectApiSlice based on your initial file structure
-      // If it's here, ensure correct usage or move it.
-      // Assuming it's correctly used from projectApiSlice on the page.
-      query: (projectId) => `/projects/${projectId}/collaborators`, // Example path, adjust if needed
-      providesTags: (result, error, projectId) => [
-        { type: "ProjectCollaborators", id: projectId },
-      ],
-    }),
-    deleteCollaborator: builder.mutation({
-      query: ({ projectId, githubUsername }) => ({
-        url: `collaborators/${projectId}/${githubUsername}`,
-        method: "DELETE",
-      }),
-      invalidatesTags: (result, error, { projectId }) => [
-        { type: "ProjectCollaborators", id: projectId },
-      ],
-    }),
-
-    updateCollaboratorPermissions: builder.mutation({
-      query: ({ projectId, githubUsername, permissions }) => ({
-        url: `collaborators/${projectId}/${githubUsername}/permissions`,
-        method: "PUT",
-        body: { permissions },
-      }),
-      invalidatesTags: (result, error, { projectId }) => [
-        { type: "ProjectCollaborators", id: projectId },
-      ],
-    }),
-
-    // START: Endpoints for Branches and PRs
-    getGitHubRepoBranches: builder.query({
-      query: ({ owner, repo }) => `/repos/${owner}/${repo}/branches`,
-      providesTags: (result, error, { owner, repo }) => [
-        { type: "GitHubBranches", id: `${owner}/${repo}` },
-      ],
-      // GitHub API for branches returns an array of objects, each with 'name', 'commit' (obj with sha), 'protected'
-      // If your backend doesn't transform it, it's fine. If it wraps it, use transformResponse.
-      transformResponse: (response, meta, arg) => {
-        if (response && response.success && Array.isArray(response.branches)) {
-          return response; // If backend wraps: { success: true, branches: [...] }
-        }
-        if (Array.isArray(response)) {
-          // If backend returns array of branches directly
-          return { success: true, branches: response }; // Wrap for consistency if needed by frontend
-        }
-        return { success: false, branches: [] }; // Default error structure
-      },
-    }),
-
-    createGitHubBranch: builder.mutation({
-      query: ({ owner, repo, newBranchName, baseBranch }) => ({
-        url: `/repos/${owner}/${repo}/branches`,
-        method: "POST",
-        body: { newBranchName, baseBranch },
-      }),
-      invalidatesTags: (result, error, { owner, repo }) => [
-        { type: "GitHubBranches", id: `${owner}/${repo}` },
-      ],
-    }),
-
-    deleteGitHubBranch: builder.mutation({
-      query: ({ owner, repo, branchName }) => ({
-        url: `/repos/${owner}/${repo}/branches/${branchName}`, // Ensure backend matches this
-        method: "DELETE",
-      }),
-      invalidatesTags: (result, error, { owner, repo }) => [
-        { type: "GitHubBranches", id: `${owner}/${repo}` },
-      ],
-    }),
-
-    getPullRequests: builder.query({
-      query: ({ owner, repo, state = "all", per_page = 30, page = 1 }) =>
-        `/repos/${owner}/${repo}/pulls?state=${state}&per_page=${per_page}&page=${page}`,
-      providesTags: (result, error, { owner, repo, state }) => [
-        { type: "GitHubPullRequests", id: `${owner}/${repo}/${state}` },
-      ],
-      // GitHub API returns an array of PR objects directly.
-      // If your backend wraps it (e.g., in a `data` or `pullRequests` field), transform it.
-      transformResponse: (response, meta, arg) => {
-        if (
-          response &&
-          response.success &&
-          Array.isArray(response.pullRequests)
-        ) {
-          return response.pullRequests; // If backend wraps: { success: true, pullRequests: [...] }
-        }
-        if (Array.isArray(response)) {
-          // If backend returns array directly
-          return response;
-        }
-        return []; // Default error structure
-      },
-    }),
-
-    createPullRequest: builder.mutation({
-      query: ({ owner, repo, title, body, head, base, reviewers }) => ({
-        url: `/repos/${owner}/${repo}/pulls`,
-        method: "POST",
-        body: { title, body, head, base, reviewers },
-      }),
-      invalidatesTags: (result, error, { owner, repo }) => [
-        { type: "GitHubPullRequests", id: `${owner}/${repo}/open` }, // Invalidate open PRs specifically
-        { type: "GitHubPullRequests", id: `${owner}/${repo}/all` },
-      ],
-    }),
-
-    updatePullRequest: builder.mutation({
-      query: ({ owner, repo, pullNumber, ...patchData }) => ({
-        // pullNumber is the PR number
-        url: `/repos/${owner}/${repo}/pulls/${pullNumber}`,
-        method: "PATCH",
-        body: patchData, // e.g., { title, body } or { state: "closed" }
-      }),
-      invalidatesTags: (result, error, { owner, repo, pullNumber }) => [
-        // Invalidate all PR lists for that repo as state might change
-        { type: "GitHubPullRequests", id: `${owner}/${repo}/open` },
-        { type: "GitHubPullRequests", id: `${owner}/${repo}/closed` },
-        { type: "GitHubPullRequests", id: `${owner}/${repo}/all` },
-      ],
-    }),
-    // END: Endpoints for Branches and PRs
-
-    getUserAndGithubData: builder.query({
-      query: (userId) => `/user-and-github-data/${userId}`,
-      providesTags: (result, error, userId) => [
-        { type: "UserAndGitHubData", id: userId }, // More specific tag
-        "GitHubStatus",
-        "GitHubData", // Also provides these general tags if data is related
-      ],
-    }),
-    // New: Mutation for deleting a GitHub repository
-    deleteGithubRepo: builder.mutation({
-      query: ({ owner, repo }) => ({
-        url: `/repos/${owner}/${repo}`,
-        method: "DELETE",
-      }),
-      invalidatesTags: ["GitHubRepo", "Project"], // Invalidate relevant caches if project view depends on GitHub repos
-    }),
-    // New: Query to get user's GitHub integration details
-    getGitHubDetails: builder.query({
-      query: (userId) => `/details/${userId}`,
-      providesTags: (result, error, userId) => [{
-        type: "GitHubDetails",
-        id: userId
-      }],
-    }),
-    // New: Mutation to add or update user's GitHub integration details
-    addOrUpdateGitHubDetails: builder.mutation({
-      query: ({ userId, githubName, githubEmail, githubToken }) => ({
-        url: `/details/${userId}`,
-        method: "POST", // Or PUT if your backend uses PUT for updates
-        body: { githubName, githubEmail, githubToken },
-      }),
-      invalidatesTags: (result, error, { userId }) => [{
-        type: "GitHubDetails",
-        id: userId
-      }],
-    }),
-    // New: Mutation to delete user's GitHub integration details
-    deleteGitHubDetails: builder.mutation({
-      query: (userId) => ({
-        url: `/details/${userId}`,
-        method: "DELETE",
-      }),
-      invalidatesTags: (result, error, userId) => [{
-        type: "GitHubDetails",
-        id: userId
-      }],
-    }),
-<<<<<<< HEAD
-    // Add syncContributions mutation
-    syncContributions: builder.mutation({
-      query: (projectId) => ({
-        url: `/projects/${projectId}/sync-contributions`,
-        method: "POST",
-=======
-    mapGithubIdsToUserIds: builder.mutation({
-      query: (githubIds) => ({
-        url: `${process.env.NEXT_PUBLIC_BACKEND_URL}/api/github/map-github-ids-to-user-ids`,
-        method: "POST",
-        body: { githubIds },
->>>>>>> e0a72ae8
-      }),
-    }),
-  }),
-});
-
-export const {
-  useGetGitHubStatusQuery,
-  useAuthenticateGitHubMutation,
-  useDisconnectGitHubMutation,
-  useCheckGitHubAuthStatusQuery,
-  useGetGitHubDataQuery,
-  useSearchGithubUsersQuery,
-  useAddCollaboratorMutation,
-  useGetCollaboratorsQuery, // Ensure this is correctly used/defined
-  useDeleteCollaboratorMutation,
-  useUpdateCollaboratorPermissionsMutation,
-  useGetGitHubRepoBranchesQuery,
-  useCreateGitHubBranchMutation,
-  useDeleteGitHubBranchMutation,
-  useGetPullRequestsQuery,
-  useCreatePullRequestMutation,
-  useUpdatePullRequestMutation,
-  useGetUserAndGithubDataQuery,
-  useDeleteGithubRepoMutation, // New: Export delete GitHub repo hook
-  useGetGitHubDetailsQuery, // New: Export the new query hook
-  useAddOrUpdateGitHubDetailsMutation, // New: Export the new mutation hook
-  useDeleteGitHubDetailsMutation, // New: Export the new mutation hook
-<<<<<<< HEAD
-  useSyncContributionsMutation,
-=======
-  useMapGithubIdsToUserIdsMutation,
->>>>>>> e0a72ae8
-} = githubApiSlice;
+// features/githubApiSlice.js
+import { createApi, fetchBaseQuery } from "@reduxjs/toolkit/query/react";
+
+export const githubApiSlice = createApi({
+  reducerPath: "githubApi",
+  baseQuery: fetchBaseQuery({
+    baseUrl: `${process.env.NEXT_PUBLIC_BACKEND_URL}/api/github`,
+
+    prepareHeaders: (headers) => {
+      const token = localStorage.getItem("token"); // Or however you store your auth token
+      if (token) {
+        headers.set("authorization", `Bearer ${token}`);
+      }
+      return headers;
+    },
+  }),
+
+  tagTypes: [
+    "GitHubData",
+    "GitHubStatus",
+    "ProjectCollaborators",
+    "GitHubRepo", // General tag for repo specific data
+    "GitHubBranches",
+    "GitHubUsers",
+    "GitHubPullRequests",
+    "UserAndGitHubData",
+    "Project", // Added for invalidating projects upon repo deletion if needed
+    "GitHubDetails", // New tag for GitHub integration details
+  ],
+
+  endpoints: (builder) => ({
+    getGitHubStatus: builder.query({
+      query: () => "/status",
+      providesTags: ["GitHubStatus"],
+    }),
+
+    authenticateGitHub: builder.mutation({
+      query: (credentials) => ({
+        url: "/authenticate",
+        method: "POST",
+        body: credentials,
+      }),
+      invalidatesTags: ["GitHubStatus", "GitHubData"],
+    }),
+
+    disconnectGitHub: builder.mutation({
+      query: () => ({
+        url: "/disconnect",
+        method: "DELETE",
+      }),
+      invalidatesTags: ["GitHubStatus", "GitHubData"],
+    }),
+
+    checkGitHubAuthStatus: builder.query({
+      query: () => "/auth-status",
+      providesTags: ["GitHubStatus"],
+    }),
+
+    getGitHubData: builder.query({
+      query: () => "/data",
+      providesTags: ["GitHubData"],
+    }),
+    searchGithubUsers: builder.query({
+      query: (searchTerm) => `/search/users?q=${searchTerm}`,
+      providesTags: (result, error, searchTerm) => [
+        { type: "GitHubUsers", id: searchTerm }, // Consider a more general tag if not specific to search term
+      ],
+    }),
+    addCollaborator: builder.mutation({
+      query: (body) => ({
+        url: "/collaborators/add",
+        method: "POST",
+        body,
+      }),
+      invalidatesTags: (result, error, { project_id }) => [
+        { type: "ProjectCollaborators", id: project_id },
+      ],
+    }),
+    getCollaborators: builder.query({
+      // This should be in projectApiSlice based on your initial file structure
+      // If it's here, ensure correct usage or move it.
+      // Assuming it's correctly used from projectApiSlice on the page.
+      query: (projectId) => `/projects/${projectId}/collaborators`, // Example path, adjust if needed
+      providesTags: (result, error, projectId) => [
+        { type: "ProjectCollaborators", id: projectId },
+      ],
+    }),
+    deleteCollaborator: builder.mutation({
+      query: ({ projectId, githubUsername }) => ({
+        url: `collaborators/${projectId}/${githubUsername}`,
+        method: "DELETE",
+      }),
+      invalidatesTags: (result, error, { projectId }) => [
+        { type: "ProjectCollaborators", id: projectId },
+      ],
+    }),
+
+    updateCollaboratorPermissions: builder.mutation({
+      query: ({ projectId, githubUsername, permissions }) => ({
+        url: `collaborators/${projectId}/${githubUsername}/permissions`,
+        method: "PUT",
+        body: { permissions },
+      }),
+      invalidatesTags: (result, error, { projectId }) => [
+        { type: "ProjectCollaborators", id: projectId },
+      ],
+    }),
+
+    // START: Endpoints for Branches and PRs
+    getGitHubRepoBranches: builder.query({
+      query: ({ owner, repo }) => `/repos/${owner}/${repo}/branches`,
+      providesTags: (result, error, { owner, repo }) => [
+        { type: "GitHubBranches", id: `${owner}/${repo}` },
+      ],
+      // GitHub API for branches returns an array of objects, each with 'name', 'commit' (obj with sha), 'protected'
+      // If your backend doesn't transform it, it's fine. If it wraps it, use transformResponse.
+      transformResponse: (response, meta, arg) => {
+        if (response && response.success && Array.isArray(response.branches)) {
+          return response; // If backend wraps: { success: true, branches: [...] }
+        }
+        if (Array.isArray(response)) {
+          // If backend returns array of branches directly
+          return { success: true, branches: response }; // Wrap for consistency if needed by frontend
+        }
+        return { success: false, branches: [] }; // Default error structure
+      },
+    }),
+
+    createGitHubBranch: builder.mutation({
+      query: ({ owner, repo, newBranchName, baseBranch }) => ({
+        url: `/repos/${owner}/${repo}/branches`,
+        method: "POST",
+        body: { newBranchName, baseBranch },
+      }),
+      invalidatesTags: (result, error, { owner, repo }) => [
+        { type: "GitHubBranches", id: `${owner}/${repo}` },
+      ],
+    }),
+
+    deleteGitHubBranch: builder.mutation({
+      query: ({ owner, repo, branchName }) => ({
+        url: `/repos/${owner}/${repo}/branches/${branchName}`, // Ensure backend matches this
+        method: "DELETE",
+      }),
+      invalidatesTags: (result, error, { owner, repo }) => [
+        { type: "GitHubBranches", id: `${owner}/${repo}` },
+      ],
+    }),
+
+    getPullRequests: builder.query({
+      query: ({ owner, repo, state = "all", per_page = 30, page = 1 }) =>
+        `/repos/${owner}/${repo}/pulls?state=${state}&per_page=${per_page}&page=${page}`,
+      providesTags: (result, error, { owner, repo, state }) => [
+        { type: "GitHubPullRequests", id: `${owner}/${repo}/${state}` },
+      ],
+      // GitHub API returns an array of PR objects directly.
+      // If your backend wraps it (e.g., in a `data` or `pullRequests` field), transform it.
+      transformResponse: (response, meta, arg) => {
+        if (
+          response &&
+          response.success &&
+          Array.isArray(response.pullRequests)
+        ) {
+          return response.pullRequests; // If backend wraps: { success: true, pullRequests: [...] }
+        }
+        if (Array.isArray(response)) {
+          // If backend returns array directly
+          return response;
+        }
+        return []; // Default error structure
+      },
+    }),
+
+    createPullRequest: builder.mutation({
+      query: ({ owner, repo, title, body, head, base, reviewers }) => ({
+        url: `/repos/${owner}/${repo}/pulls`,
+        method: "POST",
+        body: { title, body, head, base, reviewers },
+      }),
+      invalidatesTags: (result, error, { owner, repo }) => [
+        { type: "GitHubPullRequests", id: `${owner}/${repo}/open` }, // Invalidate open PRs specifically
+        { type: "GitHubPullRequests", id: `${owner}/${repo}/all` },
+      ],
+    }),
+
+    updatePullRequest: builder.mutation({
+      query: ({ owner, repo, pullNumber, ...patchData }) => ({
+        // pullNumber is the PR number
+        url: `/repos/${owner}/${repo}/pulls/${pullNumber}`,
+        method: "PATCH",
+        body: patchData, // e.g., { title, body } or { state: "closed" }
+      }),
+      invalidatesTags: (result, error, { owner, repo, pullNumber }) => [
+        // Invalidate all PR lists for that repo as state might change
+        { type: "GitHubPullRequests", id: `${owner}/${repo}/open` },
+        { type: "GitHubPullRequests", id: `${owner}/${repo}/closed` },
+        { type: "GitHubPullRequests", id: `${owner}/${repo}/all` },
+      ],
+    }),
+    // END: Endpoints for Branches and PRs
+
+    getUserAndGithubData: builder.query({
+      query: (userId) => `/user-and-github-data/${userId}`,
+      providesTags: (result, error, userId) => [
+        { type: "UserAndGitHubData", id: userId }, // More specific tag
+        "GitHubStatus",
+        "GitHubData", // Also provides these general tags if data is related
+      ],
+    }),
+    // New: Mutation for deleting a GitHub repository
+    deleteGithubRepo: builder.mutation({
+      query: ({ owner, repo }) => ({
+        url: `/repos/${owner}/${repo}`,
+        method: "DELETE",
+      }),
+      invalidatesTags: ["GitHubRepo", "Project"], // Invalidate relevant caches if project view depends on GitHub repos
+    }),
+    // New: Query to get user's GitHub integration details
+    getGitHubDetails: builder.query({
+      query: (userId) => `/details/${userId}`,
+      providesTags: (result, error, userId) => [{
+        type: "GitHubDetails",
+        id: userId
+      }],
+    }),
+    // New: Mutation to add or update user's GitHub integration details
+    addOrUpdateGitHubDetails: builder.mutation({
+      query: ({ userId, githubName, githubEmail, githubToken }) => ({
+        url: `/details/${userId}`,
+        method: "POST", // Or PUT if your backend uses PUT for updates
+        body: { githubName, githubEmail, githubToken },
+      }),
+      invalidatesTags: (result, error, { userId }) => [{
+        type: "GitHubDetails",
+        id: userId
+      }],
+    }),
+    // New: Mutation to delete user's GitHub integration details
+    deleteGitHubDetails: builder.mutation({
+      query: (userId) => ({
+        url: `/details/${userId}`,
+        method: "DELETE",
+      }),
+      invalidatesTags: (result, error, userId) => [{
+        type: "GitHubDetails",
+        id: userId
+      }],
+    }),
+
+    // Add syncContributions mutation
+    syncContributions: builder.mutation({
+      query: (projectId) => ({
+        url: `/projects/${projectId}/sync-contributions`,
+        method: "POST",
+
+    mapGithubIdsToUserIds: builder.mutation({
+      query: (githubIds) => ({
+        url: `${process.env.NEXT_PUBLIC_BACKEND_URL}/api/github/map-github-ids-to-user-ids`,
+        method: "POST",
+        body: { githubIds },
+
+      }),
+    }),
+  }),
+});
+
+export const {
+  useGetGitHubStatusQuery,
+  useAuthenticateGitHubMutation,
+  useDisconnectGitHubMutation,
+  useCheckGitHubAuthStatusQuery,
+  useGetGitHubDataQuery,
+  useSearchGithubUsersQuery,
+  useAddCollaboratorMutation,
+  useGetCollaboratorsQuery, // Ensure this is correctly used/defined
+  useDeleteCollaboratorMutation,
+  useUpdateCollaboratorPermissionsMutation,
+  useGetGitHubRepoBranchesQuery,
+  useCreateGitHubBranchMutation,
+  useDeleteGitHubBranchMutation,
+  useGetPullRequestsQuery,
+  useCreatePullRequestMutation,
+  useUpdatePullRequestMutation,
+  useGetUserAndGithubDataQuery,
+  useDeleteGithubRepoMutation, // New: Export delete GitHub repo hook
+  useGetGitHubDetailsQuery, // New: Export the new query hook
+  useAddOrUpdateGitHubDetailsMutation, // New: Export the new mutation hook
+  useDeleteGitHubDetailsMutation, // New: Export the new mutation hook
+
+  useSyncContributionsMutation,
+
+  useMapGithubIdsToUserIdsMutation,
+
+} = githubApiSlice;