--- conflicted
+++ resolved
@@ -2,11 +2,9 @@
 
 // Create a base query that will inject the token into the headers
 const baseQueryWithAuth = fetchBaseQuery({
-<<<<<<< HEAD
+
   baseUrl: `${process.env.NEXT_PUBLIC_BACKEND_URL}/api`, // Explicit base URL
-=======
-  baseUrl: "https://gitgpt-v2.onrender.com/api", // Explicit base URL
->>>>>>> d1e2f9c7
+
   credentials: "include", // Still include credentials for cookies if any
   prepareHeaders: (headers, { getState }) => {
     // Retrieve the token from local storage using the key 'token'
