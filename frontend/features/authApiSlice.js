import { createApi, fetchBaseQuery } from "@reduxjs/toolkit/query/react";

export const authApiSlice = createApi({
  reducerPath: "authApi",
  baseQuery: fetchBaseQuery({
<<<<<<< HEAD
    baseUrl: `${process.env.NEXT_PUBLIC_BACKEND_URL}/api`,
=======
    baseUrl: "https://gitgpt-v2.onrender.com/api",
>>>>>>> d1e2f9c7
    credentials: "include",
  }),
  tagTypes: ["Auth"],
  endpoints: (builder) => ({
    signup: builder.mutation({
      query: (userData) => ({
        url: "auth/signup",
        method: "POST",
        body: userData,
      }),
    }),
    login: builder.mutation({
      query: (credentials) => ({
        url: "auth/login",
        method: "POST",
        body: credentials,
      }),
    }),
    logout: builder.mutation({
      query: () => ({
        url: "auth/logout",
        method: "POST",
      }),
    }),
    // logout: builder.mutation({
    //   query: () => ({
    //     url: "auth/logout",
    //     method: "POST",
    //   }),
    // }),
  }),
});

export const { useSignupMutation, useLoginMutation, useLogoutMutation } =
  authApiSlice;<|MERGE_RESOLUTION|>--- conflicted
+++ resolved
@@ -3,11 +3,9 @@
 export const authApiSlice = createApi({
   reducerPath: "authApi",
   baseQuery: fetchBaseQuery({
-<<<<<<< HEAD
+
     baseUrl: `${process.env.NEXT_PUBLIC_BACKEND_URL}/api`,
-=======
-    baseUrl: "https://gitgpt-v2.onrender.com/api",
->>>>>>> d1e2f9c7
+
     credentials: "include",
   }),
   tagTypes: ["Auth"],
